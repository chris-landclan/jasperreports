--- conflicted
+++ resolved
@@ -2,16 +2,7 @@
 
 	<description>Helps build the JasperReports distribution files.</description>
 
-<<<<<<< HEAD
 	<property name="version" value="6.2.2"/>
-
-	<path id="project-classpath">
-		<path refid="project-lib"/>
-		<pathelement location="./build/classes"/>
-	</path>
-=======
-	<property name="version" value="6.2.1"/>
->>>>>>> 9476c16d
 
 	<path id="project-classpath">
 		<path refid="project-lib"/>
