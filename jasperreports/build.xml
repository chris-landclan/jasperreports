<project name="JasperReports" default="compile" basedir=".">

	<description>Helps build the JasperReports distribution files.</description>

<<<<<<< HEAD
	<property name="version" value="6.2.1"/>
=======
	<property name="version" value="6.2.0"/>
>>>>>>> df57034a

	<target name="compile" description="Compiles the java source files of the library.">
		<mkdir dir="./build/classes"/> 
		<javac destdir="./build/classes" debug="true" optimize="false" deprecation="true" target="1.6" source="1.6" 
				encoding="ISO-8859-1" includeantruntime="false" createMissingPackageInfoClass="false">
			<classpath>
				<pathelement location="./build/classes"/>
				<fileset dir="./lib">
					<include name="**/*.jar"/>
				</fileset>
			</classpath>
			<src path="./src"/>
			<compilerarg value="-Xlint:-unchecked"/>
			<compilerarg value="-Xlint:-deprecation"/>
		</javac>
		
		<copy todir="./build/classes">
			<fileset dir="./src">
				<include name="**/*.dtd"/>
				<include name="**/*.xsd"/>
				<include name="**/*.rels"/>
				<include name="**/*.xml"/>
				<include name="**/*.properties"/>
				<include name="**/*.png"/>
				<include name="**/*.GIF"/>
				<include name="**/*.gif"/>
				<include name="**/*.ico"/>
				<include name="**/*TokenTypes.txt"/>
				<include name="**/*.vm"/>
				<include name="**/*.js"/>
				<include name="**/*.css"/>
				<include name="**/*.ttf"/>
				<include name="**/*.woff"/>
				<include name="**/*.eot"/>
				<include name="**/*.svg"/>
				<include name="**/*.svgz"/>
				<include name="**/*.tmpl"/>
			</fileset>
		</copy>
	</target>
	
	<target name="antlr.generate" description="Generates source files for ANTLR grammars">
		<mkdir dir="./build/antlr-generated-sources"/> 
		<antlr target="src/net/sf/jasperreports/olap/mapping/mapping.g">
			<classpath>
				<pathelement path="./lib/antlr-2.7.5.jar"/>
			</classpath>
		</antlr>
	</target>

	<target name="jar" depends="compile" description="Builds the JasperReports JAR file.">
		<mkdir dir="./dist"/> 
		<jar jarfile="./dist/jasperreports-${version}.jar" manifest="src/META-INF/MANIFEST.MF">
			<fileset dir="./build/classes"/>
			<fileset dir="./">
				<include name="**/lgpl.txt"/>
				<include name="**/license.txt"/>
			</fileset>
		</jar>
	</target>
	
	<target name="alljars" depends="jar, javaflow, fonts" description="Builds all JasperReports JAR files."/>

	<target name="javaflow" depends="compile" description="Builds the JavaFlow instrumentated JAR file.">
		<taskdef name="javaflow" classname="org.apache.commons.javaflow.ant.AntRewriteTask">
			<classpath>
				<fileset dir="./lib">
					<include name="**/*.jar"/>
				</fileset>
				<pathelement location="./build/classes"/>
			</classpath>
		</taskdef>

		<copy todir="./build/javaflow">
			<fileset dir="./build/classes"/>
		</copy>

		<replaceregexp
			file="./build/javaflow/default.jasperreports.properties"
			match="net.sf.jasperreports.subreport.runner.factory\=[\w\.]*"
			replace="net.sf.jasperreports.subreport.runner.factory=net.sf.jasperreports.engine.fill.JRContinuationSubreportRunnerFactory">
		</replaceregexp>

		<javaflow srcdir="./build/javaflow" dstdir="./build/javaflow" mode="bcel">
			<include name="net/sf/jasperreports/engine/fill/BaseReportFiller.class"/>
			<include name="net/sf/jasperreports/engine/fill/JRBaseFiller.class"/>
			<include name="net/sf/jasperreports/engine/fill/JRVerticalFiller.class"/>
			<include name="net/sf/jasperreports/engine/fill/JRHorizontalFiller.class"/>
			<include name="net/sf/jasperreports/engine/fill/JRFillSubreport.class"/>
			<include name="net/sf/jasperreports/engine/fill/JRSubreportRunnable.class"/>
			<include name="net/sf/jasperreports/engine/fill/JRContinuationSubreportRunner.class"/>
			<include name="net/sf/jasperreports/engine/fill/FillerSubreportParent.class"/>
		</javaflow>

		<mkdir dir="./dist"/> 
		<jar jarfile="./dist/jasperreports-javaflow-${version}.jar" manifest="src/META-INF/MANIFEST.MF">
			<fileset dir="./build/javaflow"/>
			<fileset dir="./">
				<include name="**/lgpl.txt"/>
				<include name="**/license.txt"/>
			</fileset>
		</jar>
	</target>

	<target name="fonts" description="Builds the JAR containing the JasperReports default font extension.">
		<mkdir dir="./dist"/> 
		<jar jarfile="./dist/jasperreports-fonts-${version}.jar">
			<manifest>
				<attribute name="Built-By" value="TIBCO Software Inc."/>
				<section name="net/sf/jasperreports/fonts/">
					<attribute name="Specification-Title" value="JasperReports Font Extension"/>
					<attribute name="Specification-Version" value="${version}"/>
					<attribute name="Specification-Vendor" value="TIBCO Software Inc."/>
					<attribute name="Implementation-Title" value="net.sf.jasperreports.fonts"/>
					<attribute name="Implementation-Version" value="${version}"/> 
					<attribute name="Implementation-Vendor" value="TIBCO Software Inc."/>
				</section>
			</manifest>		
			<fileset dir="./demo/fonts">
				<exclude name="**/log4j.properties"/>
				<exclude name="**/readme.txt"/>
				<exclude name="**/pom.xml"/>
			</fileset>
		</jar>
	</target>
	
	<target name="clean" description="Deletes all build files.">
		<delete dir="./build"/>
		<delete dir="./dist"/>
		<delete dir="./target"/>
	</target>

	<target name="javadoc" depends="compile" description="Compiles the library API documentation.">
		<mkdir dir="./dist/docs/api"/> 
		<delete dir="./dist/docs/api/net"/>
		<delete>
			<fileset dir="./dist/docs/api" includes="**/*.*" />
		</delete>
		<javadoc packagenames="net.sf.jasperreports.*, org.w3c.tools.codec.*"
				sourcepath="./src"
				destdir="./dist/docs/api"
				author="true"
				version="true"
				use="true"
				windowtitle="JasperReports ${version} API"
				excludepackagenames="org.w3c.tools.codec"
				maxmemory="1024m"
				encoding="ISO-8859-1">
			<doctitle>
<![CDATA[
<table width="100%" border="0" cellpadding="0" cellspacing="0">
<tr valign="middle">
<td nowrap="true"><span style="font-decoration:none;font-family:Arial,Helvetica,sans-serif;font-size:28px;font-weight:normal;color:#000000;">JasperReports API (version ${version})</span></td><td align="right"><img border="0" src="resources/jasperreports.png"></td>
</tr>
</table>
]]>
			</doctitle>
			<bottom>
<![CDATA[
<span style="font-decoration:none;font-family:Arial,Helvetica,sans-serif;font-size:8pt;font-style:normal;color:#000000;">&copy; 2001-2014 TIBCO Software Inc. <a href="http://www.jaspersoft.com" target="_blank" style="color:#000000;">www.jaspersoft.com</a></span>
]]>
			</bottom>
			<classpath>
				<fileset dir="./lib">
					<include name="**/*.jar"/>
				</fileset>
				<pathelement location="./build/classes"/>
			</classpath>
		</javadoc>
		<copy todir="./dist/docs/api/resources">
			<fileset dir="./docs/resources">
				<include name="**/jasperreports.png"/>
			</fileset>
		</copy>
	</target>

	<property name="sf.net" value="false"/>
<<<<<<< HEAD
	<property name="svn" value="jr-6-1-2"/>
=======
	<property name="svn" value="jr-6-2-0"/>
>>>>>>> df57034a

	<target name="preparedocs" description="Prepares Documentation Folder.">
		<mkdir dir="./dist/docs"/> 
		<copy todir="./dist/docs">
			<fileset dir="docs">
				<include name="resources/*.*"/>
			</fileset>
			<fileset dir="docs">
				<include name="*.pdf"/>
			</fileset>
		</copy>
	</target>
	
	<target name="schemaref" description="Generates the Schema Reference.">
		<xslt basedir="src/net/sf/jasperreports/engine/dtds" in="src/net/sf/jasperreports/engine/dtds/jasperreport.xsd" destdir="dist/docs" style="docs/schema.reference.xsl" out="./dist/docs/schema.reference.html">
			<param name="sf.net" expression="${sf.net}"/>
			<param name="version" expression="${version}"/>
			<classpath>
				<fileset dir="./lib">
					<include name="**/*.jar"/>
				</fileset>
				<pathelement location="./build/classes"/>
			</classpath>
		</xslt>
	</target>
	
	<target name="componentschemaref" description="Generates the Component Schema Reference.">
		<xslt basedir="src/net/sf/jasperreports/components" in="src/net/sf/jasperreports/components/components.xsd" destdir="dist/docs" style="docs/components.schema.reference.xsl" out="./dist/docs/components.schema.reference.html">
			<param name="sf.net" expression="${sf.net}"/>
			<param name="version" expression="${version}"/>
			<classpath>
				<fileset dir="./lib">
					<include name="**/*.jar"/>
				</fileset>
				<pathelement location="./build/classes"/>
			</classpath>
		</xslt>
	</target>
	
	<target name="configref" description="Generates the Configuration Reference.">
		<xslt basedir="docs" in="docs/config.reference.xml" destdir="dist/docs" style="docs/config.reference.xsl" out="./dist/docs/config.reference.html">
			<param name="sf.net" expression="${sf.net}"/>
			<param name="version" expression="${version}"/>
			<classpath>
				<fileset dir="./lib">
					<include name="**/*.jar"/>
				</fileset>
				<pathelement location="./build/classes"/>
			</classpath>
		</xslt>
	</target>
	
	<target name="sampleref" depends="compile" description="Generates the Sample Reference.">
		<xslt basedir="docs" in="docs/sample.reference.xml" destdir="dist/docs" style="docs/sample.reference.xsl" out="./dist/docs/sample.reference.html">
			<param name="sf.net" expression="${sf.net}"/>
			<param name="version" expression="${version}"/>
			<classpath>
				<fileset dir="./lib">
					<include name="**/*.jar"/>
				</fileset>
				<pathelement location="./build/classes"/>
			</classpath>
		</xslt>
		<mkdir dir="./dist/docs/sample.reference"/> 
		<mkdir dir="./dist/docs/resources"/> 
		<xslt basedir="demo/samples" destdir="dist/docs/sample.reference" style="./docs/sample.xsl">
			<param name="sf.net" expression="${sf.net}"/>
			<param name="version" expression="${version}"/>
			<param name="svn" expression="${svn}"/>
			<regexpmapper from="^(.*)/docs/(.*).xml$$" to="\1/\2.html" handledirsep="true"/>
			<classpath>
				<fileset dir="./lib">
					<include name="**/*.jar"/>
				</fileset>
				<pathelement location="./build/classes"/>
			</classpath>
		</xslt>
		<copy todir="./dist/docs/sample.reference">
			<regexpmapper from="^(.*)/docs/(.*)$$" to="\1/\2" handledirsep="true"/>
			<fileset dir="./demo/samples">
				<exclude name="**/docs/*.xml"/>
			</fileset>
		</copy>
		<copy todir="./dist/docs/resources">
			<fileset dir="./docs/resources">
				<include name="**/*.gif"/>
				<include name="**/*.png"/>
			</fileset>
		</copy>
		<ant dir="./demo/samples/functions" target="test"/>
		<copy todir="./dist/docs/sample.reference/functions" file="./demo/samples/functions/build/reports/FunctionsReport.html"/>
		<mkdir dir="./dist/docs/sample.reference/functions/FunctionsReport.html_files"/> 
		<copy todir="./dist/docs/sample.reference/functions/FunctionsReport.html_files">
			<fileset dir="./demo/samples/functions/build/reports/FunctionsReport.html_files"/>
		</copy>
	</target>
	
	<target name="docs" depends="preparedocs, javadoc, schemaref, componentschemaref, configref, sampleref" description="Generates all documentation."/>

</project><|MERGE_RESOLUTION|>--- conflicted
+++ resolved
@@ -2,11 +2,7 @@
 
 	<description>Helps build the JasperReports distribution files.</description>
 
-<<<<<<< HEAD
 	<property name="version" value="6.2.1"/>
-=======
-	<property name="version" value="6.2.0"/>
->>>>>>> df57034a
 
 	<target name="compile" description="Compiles the java source files of the library.">
 		<mkdir dir="./build/classes"/> 
@@ -184,11 +180,7 @@
 	</target>
 
 	<property name="sf.net" value="false"/>
-<<<<<<< HEAD
-	<property name="svn" value="jr-6-1-2"/>
-=======
 	<property name="svn" value="jr-6-2-0"/>
->>>>>>> df57034a
 
 	<target name="preparedocs" description="Prepares Documentation Folder.">
 		<mkdir dir="./dist/docs"/> 
