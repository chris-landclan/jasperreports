<project xmlns="http://maven.apache.org/POM/4.0.0" xmlns:xsi="http://www.w3.org/2001/XMLSchema-instance"
		xsi:schemaLocation="http://maven.apache.org/POM/4.0.0 http://maven.apache.org/maven-v4_0_0.xsd">
	<modelVersion>4.0.0</modelVersion>
	<groupId>net.sf.jasperreports</groupId>
	<artifactId>jasperreports</artifactId>
<<<<<<< HEAD
	<version>develop-40-SNAPSHOT</version>
=======
	<version>6.15.0</version>
>>>>>>> dd49bfb9
	<packaging>jar</packaging>
	<name>JasperReports Library</name>
	<description>Free Java Reporting Library</description>
	<url>http://jasperreports.sourceforge.net</url>
	<organization>
		<name>TIBCO Software Inc.</name>
		<url>https://www.jaspersoft.com/</url>
	</organization>
	<licenses>
		<license>
			<name>GNU Lesser General Public License</name>
			<url>http://jasperreports.sourceforge.net/license.html</url>
			<distribution>repo</distribution>
		</license>
	</licenses>
	<developers>
		<developer>
			<id>teodord</id>
			<name>Teodor Danciu</name>
			<email>teodord@users.sourceforge.net</email>
			<url>http://sourceforge.net/users/teodord</url>
			<organization>TIBCO Software Inc.</organization>
			<organizationUrl>http://www.jaspersoft.com</organizationUrl>
			<roles>
				<role>architect</role>
				<role>developer</role>
			</roles>
			<timezone>+2</timezone>
		</developer>
		<developer>
			<id>lucianc</id>
			<name>Lucian Chirita</name>
			<email>lucianc@users.sourceforge.net</email>
			<url>http://sourceforge.net/users/lucianc</url>
			<organization>TIBCO Software Inc.</organization>
			<organizationUrl>http://www.jaspersoft.com</organizationUrl>
			<roles>
				<role>architect</role>
				<role>developer</role>
			</roles>
			<timezone>+2</timezone>
		</developer>
	</developers>
	<scm>
		<connection>scm:git:https://github.com/TIBCOSoftware/jasperreports.git</connection>
		<tag>6.15.0</tag>
		<url>https://github.com/TIBCOSoftware/jasperreports</url>
	</scm>
	<properties>
		<project.build.sourceEncoding>UTF-8</project.build.sourceEncoding>
	</properties>
	<dependencies>
		<dependency>
			<groupId>commons-beanutils</groupId>
			<artifactId>commons-beanutils</artifactId>
			<version>1.9.4</version>
			<scope>compile</scope>
			<optional>false</optional>
		</dependency>
		<dependency>
			<groupId>commons-digester</groupId>
			<artifactId>commons-digester</artifactId>
			<version>2.1</version>
			<scope>compile</scope>
			<optional>false</optional>
		</dependency>
		<dependency>
			<groupId>commons-logging</groupId>
			<artifactId>commons-logging</artifactId>
			<version>1.1.1</version>
			<scope>compile</scope>
			<optional>false</optional>
		</dependency>
		<dependency>
			<groupId>org.apache.commons</groupId>
			<artifactId>commons-collections4</artifactId>
			<version>4.2</version>
			<scope>compile</scope>
			<optional>false</optional>
		</dependency>
		<dependency>
			<groupId>org.hibernate</groupId>
			<artifactId>hibernate-core</artifactId>
			<version>5.4.1.Final</version>
			<scope>compile</scope>
			<optional>true</optional>
			<exclusions>
				<exclusion>
					<groupId>javax.transaction</groupId>
					<artifactId>jta</artifactId>
				</exclusion>
			</exclusions>
		</dependency>
		<dependency>
			<groupId>com.lowagie</groupId>
			<artifactId>itext</artifactId>
			<version>2.1.7.js8</version>
 			<scope>compile</scope>
			<optional>false</optional>
			<exclusions>
				<exclusion>
					<groupId>org.bouncycastle</groupId>
					<artifactId>bcmail-jdk15on</artifactId>
				</exclusion>
				<exclusion>
					<groupId>org.bouncycastle</groupId>
					<artifactId>bcpkix-jdk15on</artifactId>
				</exclusion>
			</exclusions>
		</dependency>
		<dependency>
			<groupId>com.adobe.xmp</groupId>
			<artifactId>xmpcore</artifactId>
			<version>5.1.3</version>
 			<scope>compile</scope>
 			<optional>true</optional>
		</dependency>
		<dependency>
			<groupId>org.jfree</groupId>
			<artifactId>jcommon</artifactId>
			<version>1.0.23</version>
			<scope>compile</scope>
			<optional>false</optional>
			<exclusions>
				<exclusion>
					<groupId>gnujaxp</groupId>
					<artifactId>gnujaxp</artifactId>
				</exclusion>
			</exclusions>
		</dependency>
		<dependency>
			<groupId>org.jfree</groupId>
			<artifactId>jfreechart</artifactId>
			<version>1.0.19</version>
			<scope>compile</scope>
			<optional>false</optional>
			<exclusions>
				<exclusion>
					<groupId>gnujaxp</groupId>
					<artifactId>gnujaxp</artifactId>
				</exclusion>
			</exclusions>
		</dependency>
		<dependency>
			<groupId>org.apache.poi</groupId>
			<artifactId>poi</artifactId>
			<version>4.1.1</version>
			<scope>compile</scope>
			<optional>true</optional>
		</dependency>
		<dependency>
			<groupId>org.apache.poi</groupId>
			<artifactId>poi-ooxml</artifactId>
			<version>4.1.1</version>
			<scope>compile</scope>
			<optional>true</optional>
		</dependency>
		<dependency>
			<groupId>javax.servlet</groupId>
			<artifactId>servlet-api</artifactId>
			<version>2.4</version>
			<scope>provided</scope>
			<optional>true</optional>
		</dependency>
		<dependency>
			<groupId>xalan</groupId>
			<artifactId>xalan</artifactId>
			<version>2.7.2</version>
			<scope>compile</scope>
			<optional>true</optional>
		</dependency>
		<dependency>
			<groupId>org.eclipse.jdt</groupId>
			<artifactId>ecj</artifactId>
			<version>3.21.0</version>
			<scope>compile</scope>
			<optional>false</optional>
		</dependency>
		<dependency>
			<groupId>org.codehaus.groovy</groupId>
			<artifactId>groovy-all</artifactId>
			<version>2.4.16</version>
			<scope>compile</scope>
			<optional>true</optional>
		</dependency>
		<dependency>
			<groupId>org.mozilla</groupId>
			<artifactId>rhino</artifactId>
			<version>1.7.11</version>
			<scope>compile</scope>
			<optional>true</optional>
		</dependency>
		<dependency>
			<groupId>org.apache.ant</groupId>
			<artifactId>ant</artifactId>
			<version>1.10.8</version>
			<scope>compile</scope>
			<optional>true</optional>
		</dependency>
		<dependency>
			<groupId>net.tascalate.javaflow</groupId>
			<artifactId>net.tascalate.javaflow.api</artifactId>
			<version>2.6.0</version>
			<scope>compile</scope>
			<optional>true</optional>
		</dependency>
		<dependency>
			<groupId>net.tascalate.javaflow</groupId>
			<artifactId>net.tascalate.javaflow.tools.ant</artifactId>
			<version>2.6.0</version>
			<scope>compile</scope>
			<optional>true</optional>
		</dependency>
		<dependency>
			<groupId>mondrian</groupId>
			<artifactId>mondrian</artifactId>
			<version>3.1.1.12687</version>
			<scope>compile</scope>
			<optional>true</optional>
			<exclusions>
				<exclusion>
					<groupId>xerces</groupId>
					<artifactId>xercesImpl</artifactId>
				</exclusion>
			</exclusions>
		</dependency>
		<dependency>
			<groupId>javax.persistence</groupId>
			<artifactId>javax.persistence-api</artifactId>
			<version>2.2</version>
			<scope>compile</scope>
			<optional>true</optional>
		</dependency>
		<dependency>
			<groupId>antlr</groupId>
			<artifactId>antlr</artifactId>
			<version>2.7.5</version>
			<scope>compile</scope>
			<optional>true</optional>
		</dependency>
		<!-- we need this dependency here because it was removed from Java 11 -->
		<dependency>
			<groupId>javax.xml.soap</groupId>
			<artifactId>javax.xml.soap-api</artifactId>
			<version>1.4.0</version>
			<scope>compile</scope>
			<optional>true</optional>
		</dependency>
		<dependency>
			<groupId>javax.xml.soap</groupId>
			<artifactId>saaj-api</artifactId>
			<version>1.3</version>
			<scope>runtime</scope>
			<optional>true</optional>
			<exclusions>
				<exclusion>
					<groupId>javax.activation</groupId>
					<artifactId>activation</artifactId>
				</exclusion>
			</exclusions>
		</dependency>
		<dependency>
			<groupId>jaxen</groupId>
			<artifactId>jaxen</artifactId>
			<version>1.1.6</version>
			<scope>compile</scope>
			<optional>true</optional>
		</dependency>
		<dependency>
			<groupId>org.apache.xmlgraphics</groupId>
			<artifactId>batik-anim</artifactId>
			<version>1.11</version>
			<scope>compile</scope>
			<optional>true</optional>
		</dependency>
		<dependency>
			<groupId>org.apache.xmlgraphics</groupId>
			<artifactId>batik-awt-util</artifactId>
			<version>1.11</version>
			<scope>compile</scope>
			<optional>true</optional>
		</dependency>
		<dependency>
			<groupId>org.apache.xmlgraphics</groupId>
			<artifactId>batik-bridge</artifactId>
			<version>1.11</version>
			<scope>compile</scope>
			<optional>true</optional>
		</dependency>
		<dependency>
			<groupId>org.apache.xmlgraphics</groupId>
			<artifactId>batik-dom</artifactId>
			<version>1.11</version>
			<scope>compile</scope>
			<optional>true</optional>
		</dependency>
		<dependency>
			<groupId>org.apache.xmlgraphics</groupId>
			<artifactId>batik-gvt</artifactId>
			<version>1.11</version>
			<scope>compile</scope>
			<optional>true</optional>
		</dependency>
		<dependency>
			<groupId>org.apache.xmlgraphics</groupId>
			<artifactId>batik-svg-dom</artifactId>
			<version>1.11</version>
			<scope>compile</scope>
			<optional>true</optional>
		</dependency>
		<dependency>
			<groupId>org.apache.xmlgraphics</groupId>
			<artifactId>batik-svggen</artifactId>
			<version>1.11</version>
			<scope>compile</scope>
			<optional>true</optional>
		</dependency>
		<dependency>
			<groupId>org.apache.xmlgraphics</groupId>
			<artifactId>batik-transcoder</artifactId>
			<version>1.11</version>
			<scope>test</scope>
		</dependency>
		<dependency>
			<groupId>org.springframework</groupId>
			<artifactId>spring-core</artifactId>
			<version>5.1.4.RELEASE</version>
			<scope>compile</scope>
			<optional>true</optional>
		</dependency>
		<dependency>
			<groupId>org.springframework</groupId>
			<artifactId>spring-beans</artifactId>
			<version>5.1.4.RELEASE</version>
			<scope>compile</scope>
			<optional>true</optional>
		</dependency>
		<dependency>
			<groupId>net.sf.barcode4j</groupId>
			<artifactId>barcode4j</artifactId>
			<version>2.1</version>
			<scope>compile</scope>
			<optional>true</optional>
		</dependency>
		<dependency>
			<groupId>net.sourceforge.barbecue</groupId>
			<artifactId>barbecue</artifactId>
			<version>1.5-beta1</version>
			<scope>compile</scope>
			<optional>true</optional>
		</dependency>
		<dependency>
			<groupId>org.codehaus.castor</groupId>
			<artifactId>castor-xml</artifactId>
			<version>1.4.1</version>
			<scope>compile</scope>
			<optional>false</optional>
			<exclusions>
				<exclusion>
					<groupId>org.springframework</groupId>
					<artifactId>spring-context</artifactId>
				</exclusion>
			</exclusions>
		</dependency>
		<dependency>
			<groupId>org.apache.velocity</groupId>
			<artifactId>velocity</artifactId>
			<version>1.7</version>
			<scope>compile</scope>
			<optional>true</optional>
		</dependency>
		<dependency>
			<groupId>com.fasterxml.jackson.core</groupId>
			<artifactId>jackson-core</artifactId>
			<version>2.10.0</version>
			<scope>compile</scope>
			<optional>false</optional>
		</dependency>
		<dependency>
			<groupId>com.fasterxml.jackson.core</groupId>
			<artifactId>jackson-databind</artifactId>
			<version>2.10.0</version>
			<scope>compile</scope>
			<optional>false</optional>
		</dependency>
		<dependency>
			<groupId>com.fasterxml.jackson.core</groupId>
			<artifactId>jackson-annotations</artifactId>
			<version>2.10.0</version>
			<scope>compile</scope>
			<optional>false</optional>
		</dependency>
		<dependency>
			<groupId>xml-apis</groupId>
			<artifactId>xml-apis-ext</artifactId>
			<version>1.3.04</version>
			<scope>compile</scope>
			<optional>true</optional>
		</dependency>
		<dependency>
			<groupId>org.testng</groupId>
			<artifactId>testng</artifactId>
			<version>6.8.1</version>
			<scope>test</scope>
			<exclusions>
				<exclusion>
					<groupId>org.beanshell</groupId>
					<artifactId>bsh</artifactId>
				</exclusion>
			</exclusions>
		</dependency>
		<dependency>
			<groupId>org.apache.logging.log4j</groupId>
			<artifactId>log4j-core</artifactId>
			<version>2.8.2</version>
			<scope>test</scope>
		</dependency>
		<dependency>
			<groupId>org.apache.logging.log4j</groupId>
			<artifactId>log4j-jcl</artifactId>
			<version>2.8.2</version>
			<scope>test</scope>
		</dependency>
		<dependency>
			<groupId>net.sf.jasperreports</groupId>
			<artifactId>jasperreports-fonts</artifactId>
			<version>6.15.0</version>
			<scope>test</scope>
		</dependency>
		<dependency>
			<groupId>org.apache.lucene</groupId>
			<artifactId>lucene-core</artifactId>
			<version>7.3.0</version>
			<scope>compile</scope>
			<optional>true</optional>
		</dependency>
		<dependency>
			<groupId>org.apache.lucene</groupId>
			<artifactId>lucene-analyzers-common</artifactId>
			<version>7.3.0</version>
			<scope>compile</scope>
			<optional>true</optional>
		</dependency>
		<dependency>
			<groupId>org.apache.lucene</groupId>
			<artifactId>lucene-queryparser</artifactId>
			<version>7.3.0</version>
			<scope>compile</scope>
			<optional>true</optional>
		</dependency>
		<dependency>
			<groupId>org.olap4j</groupId>
			<artifactId>olap4j</artifactId>
			<version>0.9.7.309-JS-3</version>
			<scope>compile</scope>
			<optional>true</optional>
		</dependency>
		<dependency>
			<groupId>org.apache.httpcomponents</groupId>
			<artifactId>httpclient</artifactId>
			<version>4.5.10</version>
			<scope>compile</scope>
			<optional>true</optional>
		</dependency>
		<dependency>
			<groupId>org.apache.httpcomponents</groupId>
			<artifactId>httpcore</artifactId>
			<version>4.4.12</version>
			<scope>compile</scope>
			<optional>true</optional>
		</dependency>
		<dependency>
			<groupId>com.google.zxing</groupId>
			<artifactId>core</artifactId>
			<version>3.4.0</version>
			<scope>compile</scope>
			<optional>true</optional>
		</dependency>
		<dependency>
			<groupId>com.ibm.icu</groupId>
			<artifactId>icu4j</artifactId>
			<version>57.1</version>
			<scope>compile</scope>
			<optional>true</optional>
		</dependency>
		<dependency>
			<groupId>org.apache.commons</groupId>
			<artifactId>commons-pool2</artifactId>
			<version>2.4.2</version>
			<scope>compile</scope>
			<optional>true</optional>
		</dependency>
		<dependency>
			<groupId>net.sf.jasperreports</groupId>
			<artifactId>jasperreports-metadata</artifactId>
			<version>6.15.0</version>
			<scope>compile</scope>
			<optional>true</optional>
		</dependency>
		<dependency>
			<groupId>com.github.kklisura.cdt</groupId>
			<artifactId>cdt-java-client</artifactId>
			<version>2.0.0</version>
			<scope>compile</scope>
			<optional>true</optional>
		</dependency>
		<dependency>
			<groupId>org.kohsuke</groupId>
			<artifactId>groovy-sandbox</artifactId>
			<version>1.26-jaspersoft-1</version>
			<scope>compile</scope>
			<optional>true</optional>
		</dependency>
	</dependencies>
	<repositories>
		<repository>
			<id>jaspersoft-third-party</id>
			<url>http://jaspersoft.jfrog.io/jaspersoft/third-party-ce-artifacts/</url>
		</repository>
		<repository>
			<id>jr-ce-releases</id>
			<name>JasperReports CE Releases</name>
			<url>http://jaspersoft.jfrog.io/jaspersoft/jr-ce-releases</url>
		</repository>
	</repositories>
	<build>
		<sourceDirectory>src</sourceDirectory>
		<testSourceDirectory>tests</testSourceDirectory>
		<resources>
			<resource>
				<directory>src</directory>
				<includes>
					<include>**/*.dtd</include>
					<include>**/*.xsd</include>
					<include>**/*.rels</include>
					<include>**/*.xml</include>
					<include>**/*.properties</include>
					<include>**/*.png</include>
					<include>**/*.GIF</include>
					<include>**/*.gif</include>
					<include>**/*.ico</include>
					<include>**/*TokenTypes.txt</include>
					<include>**/*.vm</include>
					<include>**/*.js</include>
					<include>**/*.css</include>
					<include>**/*.ttf</include>
					<include>**/*.otf</include>
					<include>**/*.woff</include>
					<include>**/*.eot</include>
					<include>**/*.svg</include>
					<include>**/*.svgz</include>
					<include>**/*.tmpl</include>
					<include>**/LICENSE.txt</include>
				</includes>
			</resource>
			<resource>
				<directory>src/META-INF</directory>
				<includes>
					<include>**/*.MF</include>
				</includes>
				<targetPath>META-INF</targetPath>
				<filtering>true</filtering>
			</resource>
		</resources>
		<testResources>
			<testResource>
				<directory>tests</directory>
				<includes>
					<include>**/*.jrxml</include>
					<include>**/*.sha</include>
					<include>**/*.jrpxml</include>
					<include>**/*.svg</include>
					<include>**/*.xml</include>
					<include>**/*.csv</include>
					<include>**/*.png</include>
					<include>**/*.jpg</include>
					<include>**/*.json</include>
					<include>**/*.err</include>
					<include>**/*.properties</include>
				</includes>
			</testResource>
		</testResources>
		<plugins>
			<plugin>
				<groupId>org.codehaus.mojo</groupId>
				<artifactId>buildnumber-maven-plugin</artifactId>
				<version>1.4</version>
				<executions>
					<execution>
						<phase>validate</phase>
						<goals>
							<goal>create</goal>
						</goals>
					</execution>
				</executions>
				<configuration>
					<doCheck>true</doCheck>
					<doUpdate>false</doUpdate>
				</configuration>
			</plugin>
			<plugin>
				<groupId>org.apache.maven.plugins</groupId>
				<artifactId>maven-compiler-plugin</artifactId>
				<version>3.8.0</version>
				<configuration>
					<source>1.8</source>
					<target>1.8</target>
					<showWarnings>true</showWarnings>
					<fork>true</fork><!-- TODO lucianc is this ok? -->
					<compilerArgs>
						<arg>-AmetadataMessagesName=metadata_messages</arg>
						<arg>-ApropertiesDoc=docs/config.reference.xml</arg>
						<arg>-Xlint:deprecation,-unchecked,-options</arg>
					</compilerArgs>
					<annotationProcessorPaths>
						<path>
							<groupId>net.sf.jasperreports</groupId>
							<artifactId>jasperreports-annotation-processors</artifactId>
							<version>6.15.0</version>
						</path>
					</annotationProcessorPaths>
				</configuration>
			</plugin>
			<plugin>
				<groupId>org.apache.maven.plugins</groupId>
				<artifactId>maven-jar-plugin</artifactId>
				<version>3.1.0</version>
				<configuration>
					<archive>
						<manifestFile>${basedir}/target/classes/META-INF/MANIFEST.MF</manifestFile>
					</archive>
				</configuration>
			</plugin>
			<plugin>
				<groupId>org.apache.maven.plugins</groupId>
				<artifactId>maven-surefire-plugin</artifactId>
				<version>2.22.1</version>
				<configuration>
					<systemPropertyVariables>
						<xmlOutputDir>${project.build.directory}/surefire</xmlOutputDir>
					</systemPropertyVariables>
				</configuration>
			</plugin>
			<plugin>
				<groupId>org.apache.maven.plugins</groupId>
				<artifactId>maven-javadoc-plugin</artifactId>
				<version>3.0.1</version>
				<configuration>
					<quiet>true</quiet>
					<doclint>none</doclint>
				</configuration>
			</plugin>
			<plugin>
				<groupId>org.codehaus.mojo</groupId>
				<artifactId>clirr-maven-plugin</artifactId>
				<version>2.8</version>
				<configuration>
					<comparisonVersion>6.14.0</comparisonVersion>
					<ignoredDifferencesFile>${basedir}/clirr-ignore.xml</ignoredDifferencesFile>
				</configuration>
			</plugin>
		</plugins>
	</build>
</project><|MERGE_RESOLUTION|>--- conflicted
+++ resolved
@@ -3,11 +3,7 @@
 	<modelVersion>4.0.0</modelVersion>
 	<groupId>net.sf.jasperreports</groupId>
 	<artifactId>jasperreports</artifactId>
-<<<<<<< HEAD
 	<version>develop-40-SNAPSHOT</version>
-=======
-	<version>6.15.0</version>
->>>>>>> dd49bfb9
 	<packaging>jar</packaging>
 	<name>JasperReports Library</name>
 	<description>Free Java Reporting Library</description>
@@ -53,7 +49,7 @@
 	</developers>
 	<scm>
 		<connection>scm:git:https://github.com/TIBCOSoftware/jasperreports.git</connection>
-		<tag>6.15.0</tag>
+		<tag>master-SNAPSHOT</tag>
 		<url>https://github.com/TIBCOSoftware/jasperreports</url>
 	</scm>
 	<properties>
@@ -434,7 +430,7 @@
 		<dependency>
 			<groupId>net.sf.jasperreports</groupId>
 			<artifactId>jasperreports-fonts</artifactId>
-			<version>6.15.0</version>
+			<version>master-SNAPSHOT</version>
 			<scope>test</scope>
 		</dependency>
 		<dependency>
@@ -503,7 +499,7 @@
 		<dependency>
 			<groupId>net.sf.jasperreports</groupId>
 			<artifactId>jasperreports-metadata</artifactId>
-			<version>6.15.0</version>
+			<version>master-SNAPSHOT</version>
 			<scope>compile</scope>
 			<optional>true</optional>
 		</dependency>
@@ -626,7 +622,7 @@
 						<path>
 							<groupId>net.sf.jasperreports</groupId>
 							<artifactId>jasperreports-annotation-processors</artifactId>
-							<version>6.15.0</version>
+							<version>master-SNAPSHOT</version>
 						</path>
 					</annotationProcessorPaths>
 				</configuration>
