--- conflicted
+++ resolved
@@ -162,7 +162,7 @@
 
 		String htmlFragment = null;
 		String tableUUID = element.getPropertiesMap().getProperty(HeaderToolbarElement.PROPERTY_TABLE_UUID);
-		ReportContext reportContext = context.getExporterRef().getReportContext();
+		ReportContext reportContext = context.getExporter().getReportContext();
 		if (reportContext != null && tableUUID != null)//FIXMEJIVE
 		{
 			String columnUuid = element.getPropertiesMap().getProperty(HeaderToolbarElement.PROPERTY_COLUMN_UUID);
@@ -185,11 +185,6 @@
 
             Boolean isClearCache = (Boolean)reportContext.getParameterValue(PARAMETER_CLEAR_CONTEXT_CACHE);
 			
-<<<<<<< HEAD
-            Boolean isClearCache = (Boolean)reportContext.getParameterValue(PARAMETER_CLEAR_CONTEXT_CACHE);
-
-=======
->>>>>>> cc46b92c
 			if (reportContext.getParameterValue(PARAM_GENERATED_TEMPLATE_PREFIX) != null && !(isClearCache != null && isClearCache)) {
 				templateAlreadyLoaded = true;
 			} else {
