/*
 * JasperReports - Free Java Reporting Library.
 * Copyright (C) 2001 - 2014 TIBCO Software Inc. All rights reserved.
 * http://www.jaspersoft.com
 *
 * Unless you have purchased a commercial license agreement from Jaspersoft,
 * the following license terms apply:
 *
 * This program is part of JasperReports.
 *
 * JasperReports is free software: you can redistribute it and/or modify
 * it under the terms of the GNU Lesser General Public License as published by
 * the Free Software Foundation, either version 3 of the License, or
 * (at your option) any later version.
 *
 * JasperReports is distributed in the hope that it will be useful,
 * but WITHOUT ANY WARRANTY; without even the implied warranty of
 * MERCHANTABILITY or FITNESS FOR A PARTICULAR PURPOSE. See the
 * GNU Lesser General Public License for more details.
 *
 * You should have received a copy of the GNU Lesser General Public License
 * along with JasperReports. If not, see <http://www.gnu.org/licenses/>.
 */

define(["jquery.ui", "jive"], function($, jive) {
    var EventManager = null;

    var DURATION_PATTERN = "[h]:mm:ss";

    jive.interactive.column = {
        genericPropertiesInitialized: false,
        uuid: null,
        allColumns: {},
        allColumnGroups: {},
        allColumnsMap: {},
        columnsData: {},
        count: 0,
        ids: {},
        fontSizes:null,
        fonts: {
            extension: null,
            system: null
        },
        patterns: null,
        operators: null,
        filterPatterns: null,
        calendarPatterns: null,
        actions: {
            format: {icon: 'formatIcon', title: jive.i18n.get('column.format.title'), actions:{
                formatHeaderAndValues: {label: jive.i18n.get('column.format.formatmenu.label'), fn:'formatHeader'},
                hideColumn: {label: jive.i18n.get('column.format.hidecolumn.label'), fn:'hide', arg:'{"hide":true}'},
                showColumns: {label: jive.i18n.get('column.format.showcolumns.label'), actions:{
                    showAll: {label: jive.i18n.get('column.format.showcolumns.all.label'), fn: 'hide', arg:'{"hide":false,"column":"all"}'}
                }}
            }},
            filter: {icon: 'filterIcon', title: jive.i18n.get('column.filter.title'), fn: 'filter'},
            sortAscending: {icon: 'sortAscIcon', title: jive.i18n.get('column.sortasc.title'), fn:'sort', arg:['Asc']},
            sortDescnding: {icon: 'sortDescIcon', title: jive.i18n.get('column.sortdesc.title'), fn: 'sort', arg:['Desc']}
        },
        dropColumns: {},
        dropPoints: {},
        visibleColumnsMoveData: {},
        ldi: null,
        rdi: null,
        delta: null,
        reportInstance: null,

        init: function(report) {
            var it = this;

            it.reportInstance = report;
            EventManager = report.eventManager;

            jive.init(report);

            $.each(report.components.table, function() {
                // dynamic properties (fonts, fontsizes) come only for the first table
                if (!it.genericPropertiesInitialized && this.config.genericProperties) {
                	it.setGenericProperties(this.config.genericProperties);
                    it.genericPropertiesInitialized = true;
                }
                if(!it.genericPropertiesInitialized) {
                    alert('Error: generic properties not set for interactive column.');
                } else {
                    it.initColumns(this, report.config.container);
                }
            });
        },

        initColumns: function(Table, jqReportContainer){
            var c,i,it = this, lt, tableCols = [], colData, prop;
            var tableUuid = Table.config.id;
            var allColumns = Table.config.allColumnsData;

            it.allColumns[tableUuid] = allColumns;
            it.allColumnGroups[tableUuid] = Table.config.allColumnGroupsData;
            it.allColumnsMap[tableUuid] = {};

            /*
             * Load dynamic form data
             */
            it.basicFormatForm.elements[1][0][0].groups = [{name: jive.i18n.get('column.dialog.extfonts'),values:[]}];
            $.each(it.fonts.extension,function(i,v) {
                it.basicFormatForm.elements[1][0][0].groups[0].values.push([v,v]);
            });
            it.basicFormatForm.elements[1][0][0].groups.push({name: jive.i18n.get('column.dialog.sysfonts'),values:[]});
            $.each(it.fonts.system,function(i,v) {
                it.basicFormatForm.elements[1][0][0].groups[1].values.push([v,v]);
            });

            it.basicFormatForm.elements[1][0][1].values = [];
            $.each(it.fontSizes,function(i,v) {
                it.basicFormatForm.elements[1][0][1].values.push([v,v]);
            });

            /*
             * Compute drop boundaries (x-axis only) for DnD visual feedback.
             */
            it.dropPoints[tableUuid] = [];
            it.visibleColumnsMoveData[tableUuid] = [];
            it.dropColumns[tableUuid] = [];

            var firstColumnHeader = jqReportContainer.find("table.jrPage").find('td.jrcolHeader[data-tableuuid=' + tableUuid + ']:first');
            var parentContainer;
            firstColumnHeader.parents('table').each(function(i, v) {
                parentContainer = $(v);
                tableCols = parentContainer.find('td.jrcolHeader[data-tableuuid=' + tableUuid + ']');
                if (tableCols.length > 0) {
                    return false; //break each
                }
            });

            var colsData = it.columnsData[tableUuid] = {};

            for (i = 0; i < tableCols.length; i++) {
                var colUuid = $(tableCols.get(i)).data('coluuid'),
                    cols, firstCol, lastCol, realWidth, firstLeft;
                if (colsData[colUuid]) continue;

                cols = parentContainer.find('td.jrcolHeader[data-coluuid=' + colUuid + ']');
                firstCol = cols.eq(0);
                if (cols.size() > 0) {
                    lastCol = cols.eq(cols.size()-1);
                } else {
                    lastCol = firstCol;
                }

                realWidth = firstCol.outerWidth();
                firstLeft = firstCol.position().left;

                cols.each(function(i, v) {
                    var it = $(v);
                    if (it.position().left < firstLeft) {//should not happen but let's be safe
                        realWidth += firstLeft - it.position().left;
                        firstLeft = it.position().left;
                    }
                    if (it.position().left + it.outerWidth() > firstLeft + realWidth) {
                        realWidth = it.position().left + it.outerWidth() - firstLeft;
                    }
                });

                colsData[colUuid] = {
                    jo: $(firstCol),
                    width: realWidth,
                    height: lastCol.position().top - firstCol.position().top + lastCol.height(),
                    colidx: lastCol.data('colidx')
                };
            }

            tableCols = [];
            for (prop in colsData) {	// convert object to array
                if (colsData.hasOwnProperty(prop)) {
                    tableCols.push(colsData[prop]);
                }
            }
            tableCols.sort(function(col1,col2) {
                return col1.jo.data('colidx')-col2.jo.data('colidx');
            });

            for (i = 0; i < tableCols.length; i++) {
                c = tableCols[i];
                lt = c.jo.offset().left;
                colData = it.getColumnByUuid(c.jo.data('coluuid'), tableUuid);
                if (colData != null) {
                    colData.visible = true;	// enable column
                }
                it.dropColumns[tableUuid].push('cel_'+c.jo.data('cellid'));
                it.dropPoints[tableUuid].push(lt);
                it.visibleColumnsMoveData[tableUuid].push({
                    left: lt,
                    right: lt + c.width,
                    width: c.width,
                    index: colData != null ? colData.index : null,
                    uuid: c.jo.data('coluuid')
                });

                if (i == tableCols.length - 1) {
                    it.dropPoints[tableUuid].push(lt + c.width);
                }
            }

            var markers = [];
            for(i=0;i<it.dropColumns[tableUuid].length;i++) {
                markers.push(it.dropPoints[tableUuid][i]);
                markers.push(it.dropPoints[tableUuid][i] + (it.dropPoints[tableUuid][i+1] - it.dropPoints[tableUuid][i]) / 2);
            }
            markers.push(it.dropPoints[tableUuid][i]);
            it.dropPoints[tableUuid] = markers;

            /*
             * Create show column menu
             */
            var menu = it.actions.format.actions.showColumns;
            for(i in allColumns) {
                c = allColumns[i];
                if (c.interactive) {
                    menu.actions[c.uuid] = {label: c.label, fn:'hide', arg:'{"hide":false, "columnUuid": "' + c.uuid + '"}'};
                }
                it.allColumnsMap[tableUuid][c.uuid] = c;
            }
            it.count = it.dropColumns[tableUuid].length;

            jive.ui.foobar.reset();
            jive.ui.forms.add(jive.interactive.column.columnFilterForm);
            jive.ui.forms.add(jive.interactive.column.columnConditionalFormattingForm);
            jive.ui.forms.add(jive.interactive.column.basicFormatForm);

            EventManager.registerEvent('jive.interactive.column.init').trigger();

            $.each(Table.columns, function(k, thisColumn){
                thisColumn && jive.initInteractiveElement(thisColumn, jqReportContainer);
            });
        },
        getJoForCurrentSelection: function(jo) {
            var result = null;
            jo.parents('table').each(function(i, v) {
                result = $(v).find('td.jrcolHeader[data-cellid="' + jo.data('cellid') + '"]:first');
                if (result.length > 0) {
                    return false; //break each
                }
            });
            return result;
        },
        getColumnByUuid: function(columnUuid, tableUuid) {
            var tableColumns = this.allColumns[tableUuid],
                colIdx;

            for (colIdx in tableColumns) {
                if (tableColumns[colIdx].uuid === columnUuid) {
                    return tableColumns[colIdx];
                }
            }
            return null;
        },
        getInteractiveElementFromProxy: function(cellJo){
            var classes = cellJo.attr('class').split(' '),
                headerSel = 'td[data-cellid="' + classes[1].substring(4) + '"]:first',
                headerJo = null,
                cellJoOffsetTop = cellJo.offset().top;

            cellJo.parents().each(function(i, v) {
                headerJo = $(headerSel, v);
                if (headerJo && headerJo.length > 0
                    && headerJo.offset().top < cellJoOffsetTop) {	// the header must be above the cell
                    return false;	// break each
                }
                headerJo = null;
            });

            return headerJo;
        },
        zoom: function(o) {
            jive.zoom(o);
        },
        getElementSize: function(){
            var it = this,
                jo = jive.selected.jo,
                cid = jo.data('cellid'),
                h = null;

            cid = ('' + cid).replace(/\./g,'\\.');

            jo.parents().each(function(i, v) {
                var lastCell = $('td.cel_' + cid + ':last', v);
                if(lastCell && lastCell.length > 0) {
                    var lastElemTop = lastCell.offset().top;
                    var lastElemHeight = lastCell.outerHeight() * (it.reportInstance.zoom && it.reportInstance.zoom.level ? it.reportInstance.zoom.level : 1);
                    h = lastElemTop + lastElemHeight - jo.offset().top;
                    return false; // break each
                }
            });

            if (h === null) {
                h = jive.selected.realHeight;
            }

            return {w:jive.selected.realWidth, h:h};
        },
        onSelect: function(){
            var it = this,
                allOption = [],
                pmenu = jive.ui.foobar.menus.column.showColumns.jo,
                tableUuid = jive.selected.jo.data('tableuuid'),
                allColumns = it.allColumns[tableUuid];

            if(it.count == 1) {
                jive.ui.foobar.menus.column.format.jo.find('li').eq(1).hide();
                jive.ui.overlay.jo.draggable('option','disabled',true);
            }else {
                jive.ui.foobar.menus.column.format.jo.find('li').eq(1).show();
                jive.ui.overlay.jo.draggable('option','disabled',false);
            }

            pmenu.children().each(function(i,el){
                if (i > 0) {
                    var menuItmArgs = $(el).data('args');
                    var col = it.getColumnByUuid(menuItmArgs.columnUuid, tableUuid);
                    if (col != null) {
                        menuItmArgs.column = [col.index];
                        $(el).data('args', menuItmArgs);
                    }
                    if (col && col.visible === true) {
                        el.style.display = 'none';
                    } else if (col){
                        allOption.push(col.index);
                        el.style.display = 'block';
                    } else {
                        el.style.display = 'none';
                    }
                }
            });

            if(allOption.length > 0){
                jive.ui.foobar.menus.column.format.jo.find('li').eq(2).show();
                pmenu.children().eq(0).data('args',{hide:false,column:allOption});
            } else {
                jive.ui.foobar.menus.column.format.jo.find('li').eq(2).hide();
            }

            // disable sort/filter if not sortable/filterable
            var sortButtons = $('button:eq(2), button:eq(3)', jive.ui.foobar.jo),
                filterButton = $('button:eq(1)', jive.ui.foobar.jo);
            !jive.selected.ie.config.canSort ? sortButtons.addClass('disabled') : sortButtons.removeClass('disabled');
            !jive.selected.ie.config.canFilter ? filterButton.addClass('disabled') : filterButton.removeClass('disabled');
        },
        onDragStart: function(){
            var prop, i;
            this.uuid = jive.selected.jo.data('tableuuid');
            this.currentColumnsMoveData = this.visibleColumnsMoveData[this.uuid];
            this.currentColMoveData = null;

            for (i = 0; i < this.currentColumnsMoveData.length; i++) {
                if (this.currentColumnsMoveData[i].uuid === jive.selected.jo.data('coluuid')) {
                    this.currentColMoveData = this.currentColumnsMoveData[i];
                    break;
                }
            }

            var c = 'cel_'+ jive.selected.jo.data('cellid');
            var ci = $.inArray(c,this.dropColumns[this.uuid]) * 2;
            this.ldi = ci == 0 ? 0 : ci - 1;
            this.rdi =  ci + 3 == this.dropPoints[this.uuid].length ? ci + 2 : ci + 3;

            this.delta = jive.ui.marker.position.left - this.dropPoints[this.uuid][ci+2];
            this.dropColumnIndex = ci;

            this.colToMoveToIndex = this.currentColMoveData.index;
        },
        onDrag: function(evt,ui){
            var ev = evt.originalEvent.originalEvent || evt;
            var markers = this.dropPoints[this.uuid];
            var i = 0, ln = this.currentColumnsMoveData.length, colMoveData, refColIndex, refColMiddle, isLeftToRight;

            if(evt.pageX < markers[this.ldi]) {
                if(this.ldi > 0){
                    this.dropColumnIndex = this.ldi % 2 == 1 ? this.ldi - 1 : this.ldi;
                    jive.ui.marker.jo.css('left', markers[this.dropColumnIndex] + this.delta +'px').show();
                    this.rdi = this.ldi;
                    this.ldi--;
                }
            }
            if(evt.pageX > markers[this.rdi]) {
                if(this.rdi < (markers.length-1)) {
                    this.dropColumnIndex = this.rdi % 2 == 1 ? this.rdi + 1 : this.rdi;
                    jive.ui.marker.jo.css('left', markers[this.dropColumnIndex] + this.delta + 'px').show();
                    this.ldi = this.rdi;
                    this.rdi++;
                }
            }

            // determine move direction
            if (evt.pageX > this.currentColMoveData.right) {
                isLeftToRight = true;
            } else if (evt.pageX < this.currentColMoveData.left){
                isLeftToRight = false;
            }

            // find column based on event.pageX
            for (; i < ln; i++) {
                colMoveData = this.currentColumnsMoveData[i];
                if (evt.pageX <= colMoveData.right) {
                    refColIndex = parseInt(colMoveData.index);
                    refColMiddle = colMoveData.left + colMoveData.width / 2;

                    if (evt.pageX <= refColMiddle) { // move left, relative to column middle
                        if (refColIndex > 0) {
                            if (isLeftToRight === true) {
                                this.colToMoveToIndex = refColIndex - 1;
                            } else if (isLeftToRight === false) {
                                this.colToMoveToIndex = refColIndex;
                            }
                        } else {
                            this.colToMoveToIndex = 0;
                        }
                    } else { // move right, relative to column middle
                        if (isLeftToRight === true) {
                            this.colToMoveToIndex = refColIndex;
                        } else if (isLeftToRight === false) {
                            this.colToMoveToIndex = refColIndex + 1;
                        }
                    }
                    break;
                }
            }

            if (isLeftToRight && this.colToMoveToIndex == null) {	// for maximum drag to right, move to index of last visible column
                this.colToMoveToIndex = parseInt(this.currentColumnsMoveData[ln-1].index);
            }
        },
        onDragStop: function(ev,ui){
            if(this.colToMoveToIndex != null && this.colToMoveToIndex != jive.selected.ie.config.columnIndex) {
                jive.selected.ie.move({index: this.colToMoveToIndex});
            }
        },
        resize: function(width){
            var w = width < 8 ? 8 : Math.floor(width);
            jive.hide();
            jive.selected.ie.resize({width: w});
        },
        sort: function(argv){
            jive.hide();
            jive.selected.ie.sort({order: argv[0]});
        },
        filter: function(){
            var label = jive.selected.ie.config.columnLabel;
            !label.length && (label = "#" + (jive.selected.ie.config.columnIndex + 1));

            jive.ui.dialog.show(jive.i18n.get('column.filter.dialog.title') + ': ' + label, ['columnfilter']);
        },
        formatHeader: function(){
            var label = jive.selected.ie.config.columnLabel;
            !label.length && (label = "#" + (jive.selected.ie.config.columnIndex + 1));

            jive.ui.dialog.show(jive.i18n.get('column.format.dialog.title') + ': ' + label, ['basicFormat', 'columnConditionalFormatting']);
        },
        hide: function(args){
            jive.hide();
            if(args.hide) {
                jive.selected.ie.hide();
            } else {
                var columnIndices, allColumnsMap;
                if(args.columnUuid) {
                    if (!jive.elements[args.columnUuid]) {
                        allColumnsMap = this.allColumnsMap[jive.selected.ie.config.parentId];
                    } else {
                        allColumnsMap = this.allColumnsMap[jive.elements[args.columnUuid].config.parentId];
                    }
                    columnIndices = [allColumnsMap[args.columnUuid].index];
                } else {
                    columnIndices = args.column;
                }
                jive.selected.ie.unhide(columnIndices);
            }
        },
        setGenericProperties: function (obj) {
            jive.interactive.column.fontSizes = obj.fontSizes;
            jive.interactive.column.fonts = obj.fonts;
            jive.interactive.column.patterns = obj.patterns;
            jive.interactive.column.operators = obj.operators;
            jive.interactive.column.filterPatterns = obj.filterPatterns;
            jive.interactive.column.calendarPatterns = obj.calendarPatterns;
        },
        showCurrencyDropDown: function(){
            jive.selected.form.inputs['currencyBtn1'].showOptions();
        },
        applyCurrencyFormat: function(args) {
            var it = this,
                input = jive.selected.form.inputs['currencyBtn1'],
                cSymbol = $('#formatPattern').data('cSymbol');

            $('#formatPattern').children().each(function (i, optElem) {
                var opt = $(optElem);

                if (DURATION_PATTERN !== opt.val()) {
<<<<<<< HEAD

                    // attempt to remove current symbol, if present
                    if (cSymbol && cSymbol.length > 0) {
                        opt.text(it.numberFormat.addRemoveCurrencySymbol(opt.text(), false, cSymbol));
                        opt.val(it.numberFormat.addRemoveCurrencySymbol(opt.val(), false, cSymbol));
                    }

=======

                    // attempt to remove current symbol, if present
                    if (cSymbol && cSymbol.length > 0) {
                        opt.text(it.numberFormat.addRemoveCurrencySymbol(opt.text(), false, cSymbol));
                        opt.val(it.numberFormat.addRemoveCurrencySymbol(opt.val(), false, cSymbol));
                    }

>>>>>>> bf001092
                    // apply new symbol
                    if (args.val && args.val.length > 0) {
                        opt.text(it.numberFormat.addRemoveCurrencySymbol(opt.text(), true, args.val));
                        opt.val(it.numberFormat.addRemoveCurrencySymbol(opt.val(), true, args.val));
                        $('#formatPattern').data('cSymbol', args.val);
                    }
                }
            });

            input.hideOptions();
        },
        togglePercentageFormat: function(){
            var it = this;
            $('#formatPattern').children().each(function (i, optElem) {
                var opt = $(optElem);

                if (DURATION_PATTERN !== opt.val()) {
                    opt.text(it.numberFormat.addRemovePercentageForNumber(opt.text(), jive.selected.form.inputs['percentageBtn'].value));
                    opt.val(it.numberFormat.addRemovePercentage(opt.val(), jive.selected.form.inputs['percentageBtn'].value));
                }
            });
        },
        toggleCommaFormat: function(){
            var it = this;
            $('#formatPattern').children().each(function (i, optElem) {
                var opt = $(optElem);

                if (DURATION_PATTERN !== opt.val()) {
                    opt.text(it.numberFormat.addRemoveThousandsSeparator(opt.text(), jive.selected.form.inputs['commaBtn'].value));
                    opt.val(it.numberFormat.addRemoveThousandsSeparator(opt.val(), jive.selected.form.inputs['commaBtn'].value));
                }
            });
        },
        addDecimal: function(){
            var it = this;
            $('#formatPattern').children().each(function (i, optElem) {
                var opt = $(optElem);
                if (DURATION_PATTERN !== opt.val()) {
                    opt.text(it.numberFormat.addRemoveDecimalPlace(opt.text(), true));
                    opt.val(it.numberFormat.addRemoveDecimalPlace(opt.val(), true));
                }
            });
        },
        remDecimal: function(){
            var it = this;
            $('#formatPattern').children().each(function (i, optElem) {
                var opt = $(optElem);

                if (DURATION_PATTERN !== opt.val()) {
                    opt.text(it.numberFormat.addRemoveDecimalPlace(opt.text(), false));
                    opt.val(it.numberFormat.addRemoveDecimalPlace(opt.val(), false));
                }
            });
        },
        numberFormat: {
            symbols: {
                currency: '\u00A4'
            },
            regex: {
                numberPart: /([\d|#]+(?!,))/,
                decimalPart: /(\.[\d|#]+)/,
                numericChar: /[\d|#]/
            },
            addRemoveDecimalPlace: (function () {
                return function (exp, booleanAdd) {
                    var pozToken = exp.split(';')[0],
                        negToken = exp.split(';')[1];

                    if (booleanAdd) {
                        exp = addDecimalPlaceToToken(pozToken);
                        if (negToken) {
                            exp = exp + ";" + addDecimalPlaceToToken(negToken);
                        }
                        return exp;
                    } else {
                        exp = removeDecimalPlaceFromToken(pozToken);
                        if (negToken) {
                            exp = exp + ";" + removeDecimalPlaceFromToken(negToken);
                        }
                        return exp;
                    }
                };

                function addDecimalPlaceToToken (token) {
                    var dotIndex = token.indexOf('.');

                    if (dotIndex != -1) { // already have decimals
                        var decimalPart = jive.interactive.column.numberFormat.regex.decimalPart.exec(token)[1];

                        return token.replace(decimalPart, decimalPart + '0');

                    } else { // no decimals
                        var numberPart = jive.interactive.column.numberFormat.regex.numberPart.exec(token)[1];

                        return token.replace(numberPart, numberPart + '.0');
                    }
                }

                function removeDecimalPlaceFromToken (token) {
                    var result = token,
                        dotIndex = result.indexOf('.');

                    if (dotIndex != -1) {
                        var decimalPart = jive.interactive.column.numberFormat.regex.decimalPart.exec(result)[1];

                        if (decimalPart.length > 2) {	// remove last decimal place
                            result = result.replace(decimalPart, decimalPart.substring(0, decimalPart.length - 1));
                        } else {	// remove all (dot and decimal place)
                            result = result.replace(decimalPart, '');
                        }
                    }

                    return result;
                }
            }()),

            addRemoveThousandsSeparator: (function () {
                return function (exp, booleanAdd) {
                    var indexOfComma = exp.indexOf(','),
                        pozToken = exp.split(';')[0],
                        negToken = exp.split(';')[1];

                    if (booleanAdd) {
                        if (indexOfComma == -1) {	// add
                            exp = addThousandsSeparatorToToken(pozToken);
                            if (negToken) {
                                exp = exp + ';' + addThousandsSeparatorToToken(negToken);
                            }
                        }
                    } else {
                        if (indexOfComma != -1) {	// remove
                            exp = removeThousandsSeparatorFromToken(pozToken);
                            if (negToken) {
                                exp = exp + ';' + removeThousandsSeparatorFromToken(negToken);
                            }
                        }
                    }
                    return exp;
                };

                function addThousandsSeparatorToToken (token) {
                    var indexOfNumericChar = token.indexOf(jive.interactive.column.numberFormat.regex.numericChar.exec(token)),
                        firstPart = token.substring(0, indexOfNumericChar + 1);

                    return firstPart + ',' + token.substring(firstPart.length);;
                }

                function removeThousandsSeparatorFromToken (token) {
                    return token.replace(',','');
                }
            }()),

            addRemovePercentage: (function () {
                return function (exp, booleanAdd) {
                    var indexOfPercent = exp.indexOf('%'),
                        pozToken = exp.split(';')[0],
                        negToken = exp.split(';')[1];

                    if (booleanAdd) {	// add
                        if (indexOfPercent == -1) {
                            exp = addPercentageToToken(pozToken);
                            if (negToken) {
                                exp = exp + ";" + addPercentageToToken(negToken);
                            }
                        }
                    } else {	// remove
                        if (indexOfPercent != -1) {
                            exp = removePercentageFromToken(pozToken);
                            if (negToken) {
                                exp = exp + ";" + removePercentageFromToken(negToken);
                            }
                        }
                    }
                    return exp;
                };

                function addPercentageToToken (token) {
                    return token + ' %';
                };

                function removePercentageFromToken (token) {
                    return token.substring(0, token.length - 2);
                };
            }()),

            /**
             * @param negPattern must be in form of: pozSubPattern;negSubPattern
             */
            applyNegativeNumberPattern: function (negPattern) {
                var pozPatternRegex = new RegExp(negPattern.split(';')[0], 'g'),
                    exp = jive.interactive.column.numberFormatExpression || '###0',
                    pozToken = exp.split(';')[0];

                exp = negPattern.replace(pozPatternRegex, pozToken);
                return exp;
            },

            addRemovePercentageForNumber: function (numberExp, booleanAdd) {
                var numberPart = jive.interactive.column.numberFormat.regex.numberPart.exec(numberExp)[1];

                if (booleanAdd) {
                    if (numberExp.indexOf('%') == -1 && numberPart.indexOf('00') == -1) {
                        numberExp = numberExp.replace(numberPart, numberPart + "00");
                        numberExp = numberExp + ' %';
                    }
                } else {
                    if (numberExp.indexOf('%') != -1 && numberPart.indexOf('00') != -1) {
                        numberExp = numberExp.replace(numberPart, numberPart.substring(0, numberPart.length - 2));
                        numberExp = numberExp.substring(0, numberExp.length - 2);
                    }
                }

                return numberExp;
            },

            addRemoveCurrencySymbol: function(exp, booleanAdd, currencySymbol) {
                var cs = currencySymbol || jive.interactive.column.numberFormat.symbols.currency,
                    indexOfCS = exp.indexOf(cs),
                    pozToken = exp.split(';')[0],
                    negToken = exp.split(';')[1];

                if (booleanAdd) {
                    if (indexOfCS == -1) {
                        exp = cs + " " + pozToken;
                        if (negToken) {
                            exp = exp + ";" + cs + " " + negToken;
                        }
                    }
                } else {
                    if (indexOfCS != -1) {
                        exp = pozToken.substring(2);
                        if (negToken) {
                            exp = exp + ";" + negToken.substring(2);
                        }
                    }
                }

                return exp;
            }
        }
    }

    jive.interactive.column.columnFilterForm = {
        name: 'columnfilter',
        method: 'get',
        jc: {},
        elements: [
            [[{type:'radio',id:'clearFilter',label: jive.i18n.get('column.filterform.clearfilter.true.label'), value:'true'}]],
            [
                [{type:'radio',id:'clearFilter',label: jive.i18n.get('column.filterform.clearfilter.false.label'), value:'false',colspan:4}],
                [
                    {type:'list', id:'filterTypeOperator', values:[]},
                    {type:'text', id:"fieldValueStart", value:''},
                    {type:'label', value:'and'},
                    {type:'text', id:"fieldValueEnd", value:''}
                ]
            ]
        ],
        onCreate:function(jo){
            /*
             *  This method is called when form is created. Can be used to initiate behavior and cache form elements.
             */
            var it = this;
            it.jc.filterStart = $('#fieldValueStart');
            it.jc.filterEnd = $('#fieldValueEnd').prop('disabled',true);
            it.jc.filterType = $('#filterTypeOperator').change(function(){
                if($(this).val().indexOf('BETWEEN') >= 0){
                    it.jc.filterEnd.parent().parent().prev().show();
                    it.jc.filterEnd.parent().parent().show();
                    it.jc.filterEnd.prop('disabled',false);
                } else {
                    it.jc.filterEnd.parent().parent().prev().hide();
                    it.jc.filterEnd.parent().parent().hide();
                    it.jc.filterEnd.prop('disabled',true);
                }
            });
            $('input[name="clearFilter"]').change(function(){
                var filtertype = jive.selected.ie.config.filtering.filterData.filterType.toLowerCase();

                for(p in it.jc) (it.jc.hasOwnProperty(p) && $(this).val() == 'true') ? it.jc[p].prop('disabled',true) : it.jc[p].prop('disabled',false);
                it.jc.filterEnd.prop('disabled', (it.jc.filterType.val().indexOf('BETWEEN') >= 0 && $(this).val() == 'false') ? false : true);

                if (filtertype == 'boolean' && $(this).val() == 'false') {
                    it.jc.filterStart.prop('disabled', true);
                    it.jc.filterStart.closest('td').hide();
                }
            });
        },
        onShow:function(){
            // hide applyTo and prev/next col
            var dialog = jive.ui.dialog.jo;
            dialog.find('.applytoWrapper').hide();
            dialog.find('#colprev').hide();
            dialog.find('#colnext').hide();

            var it = this,
                metadata = jive.selected.ie.config.filtering.filterData,
                filtertype = metadata.filterType.toLowerCase(),
                options = jive.interactive.column.operators[filtertype],
                calendarPattern = jive.interactive.column.calendarPatterns["date"],
                calendarTimePattern = jive.interactive.column.calendarPatterns["time"],
                p;

            it.jc.filterType.empty();

            $.each(options, function(i, option) {
                it.jc.filterType.append($("<option/>", {
                    value: option.key,
                    text: option.val
                }));
            });

            metadata.filterTypeOperator && it.jc.filterType.val(metadata.filterTypeOperator);
            if (filtertype === 'text') {
                it.jc.filterStart.val(jive.decodeHTML(metadata.fieldValueStart));
            } else {
                it.jc.filterStart.val(metadata.fieldValueStart);
            }

            var filterOff = metadata.filterTypeOperator == null ? true : false;
            $('input[name="clearFilter"][value="'+filterOff+'"]').prop("checked",true);
            for(p in it.jc) (it.jc.hasOwnProperty(p) && filterOff) ? it.jc[p].prop('disabled',true) : it.jc[p].prop('disabled',false);

            if(!filterOff && metadata.filterTypeOperator && metadata.filterTypeOperator.indexOf('BETWEEN') >= 0) {
                it.jc.filterEnd.parent().parent().prev().show();
                it.jc.filterEnd.parent().parent().show();
                it.jc.filterEnd.val(metadata.fieldValueEnd).prop('disabled', false);
            } else {
                it.jc.filterEnd.parent().parent().prev().hide();
                it.jc.filterEnd.parent().parent().hide();
                it.jc.filterEnd.val(metadata.fieldValueEnd).prop('disabled', true);
            }

            if (filtertype === 'boolean') {
                it.jc.filterStart.prop('disabled',true);
                it.jc.filterStart.closest('td').hide();
            } else {
                it.jc.filterStart.closest('td').show();
            }
            if(filtertype === 'date') {
                var pickerOptions = {
                    changeMonth: true,
                    changeYear: true,
                    dateFormat: calendarPattern,
                    timeFormat: calendarTimePattern,
                    showSecond: true
                }
                it.jc.filterStart.timepicker('destroy');
                it.jc.filterEnd.timepicker('destroy');
                it.jc.filterStart.datetimepicker(pickerOptions);
                it.jc.filterEnd.datetimepicker(pickerOptions);
            } else if (filtertype === 'time') {
                var timePickerOptions = {
                    timeFormat: calendarTimePattern,
                    showSecond:true,
                    constrainInput:false
                }
                it.jc.filterStart.datetimepicker('destroy');
                it.jc.filterEnd.datetimepicker('destroy');
                it.jc.filterStart.timepicker(timePickerOptions);
                it.jc.filterEnd.timepicker(timePickerOptions);
            } else {
                it.jc.filterStart.datetimepicker('destroy');
                it.jc.filterStart.timepicker('destroy');
                it.jc.filterEnd.datetimepicker('destroy');
                it.jc.filterEnd.timepicker('destroy');
            }
        },
        submit: function() {
            var filterData = {
                    tableUuid: jive.selected.ie.config.parentId,
                    filterPattern: jive.selected.ie.config.filtering.filterData.filterPattern,
                    fieldValueStart: jive.selected.form.jo.find('input[name="fieldValueStart"]').val(),
                    filterTypeOperator: jive.selected.form.jo.find('select[name="filterTypeOperator"]').val(),
                    clearFilter: jive.selected.form.jo.find('input[name="clearFilter"]:checked').val()
                };

            if(!jive.selected.form.jo.find('input[name="filterValueEnd"]').is(':hidden')){
                filterData.fieldValueEnd = jive.selected.form.jo.find('input[name="fieldValueEnd"]').val();
            }

            jive.hide();
            jive.selected.ie.filter(filterData);
        }
    };

    jive.interactive.column.basicFormatForm = {
        actionDataCache: {},
        title: jive.i18n.get('column.basicFormatForm.title'),
        name: 'basicFormat',
        method: 'get',
        prevApplyTo: null,
        elements: [
            [
                [
                    {type: 'text', id: 'headingName', label: jive.i18n.get('column.formatHeaderForm.headingName.label'), value: '', colspan: 4}
                ]
            ],
            // common format
            [
                [
                    {type: 'list', id: 'fontName', label: jive.i18n.get('column.formatforms.fontName.label'), values: [], freeText: true, size: 6, rowspan: 2},
                    {type: 'list', id: 'fontSize', label: jive.i18n.get('column.formatforms.fontSize.label'), values: [], freeText: true, size: 6, rowspan: 2},
                    {
                        type: 'buttons',
                        label: jive.i18n.get('column.formatforms.styleButtons.label'),
                        items: [
                            {type: 'checkbox', id: 'fontBold', value: 'bold', bIcon: 'boldIcon'},
                            {type: 'checkbox', id: 'fontItalic', value: 'italic', bIcon: 'italicIcon'},
                            {type: 'checkbox', id: 'fontUnderline', value: 'underline', bIcon: 'underlineIcon'}
                        ]
                    },
                    {
                        type: 'buttons',
                        label: jive.i18n.get('column.formatforms.color.label'),
                        items: [
                            {type: 'backcolor', id: 'fontBackColor', bIcon: 'backgroundColorIcon', title: jive.i18n.get('column.formatforms.fontBackColor.title'), drop: true, showTransparent: true, styleClass: 'wide'},
                            {type: 'color', id: 'fontColor', bIcon: 'fontColorIcon', title: jive.i18n.get('column.formatforms.fontColor.title'), drop: true}
                        ]
                    }
                ],
                [
                    {
                        type: 'buttons',
                        label: jive.i18n.get('column.formatforms.alignment.label'),
                        items: [
                            {type: 'radio', id: 'fontAlign', value: 'Left', bIcon: 'leftIcon'},
                            {type: 'radio', id: 'fontAlign', value: 'Center', bIcon: 'centerIcon'},
                            {type: 'radio', id: 'fontAlign', value: 'Right', bIcon: 'rightIcon'}
                        ]
                    }
                ]
            ],
            // date/number format
            [
                [
                    {type: 'list', id: 'formatPattern', label: jive.i18n.get('column.formatCellsForm.formatPattern.label'), freeText: true, values: [], colspan: 2, size: 4, rowspan: 2},
                    {
                        type: 'buttons',
                        id: 'numberFormatButtons',
                        label: jive.i18n.get('column.formatforms.numberformat.label'),
                        items: [
                            //                  {type:'checkbox',id:'currencyBtn',fn:'toggleCurrencyFormat',value:'',bIcon:'currencyIcon'},
                            {type: 'checkbox', id: 'percentageBtn', fn: 'togglePercentageFormat', value: '', bIcon: 'percentageIcon'},
                            {type: 'checkbox', id: 'commaBtn', fn: 'toggleCommaFormat', value: '', bIcon: 'commaIcon'},
                            {type: 'action', id: 'increaseDecimalsBtn', fn: 'addDecimal', value: '', bIcon: 'increaseDecimalsIcon'},
                            {type: 'action', id: 'decreaseDecimalsBtn', fn: 'remDecimal', value: '', bIcon: 'decreaseDecimalsIcon'}
                        ]
                    }
                ],
                [
                    {
                        type: 'buttons',
                        label: jive.i18n.get('column.formatforms.currency.label'),
                        items: [
                            {
                                type: 'dropdown',
                                drop: true,
                                id: 'currencyBtn1',
                                fn: 'showCurrencyDropDown',
                                bIcon: 'currencyIcon',
                                options: {
                                    'none': {label: jive.i18n.get('column.formatforms.currency.none.label'), value: '', fn: 'applyCurrencyFormat'},
                                    'locale_specific': {label: jive.i18n.get('column.formatCellsForm.numberFormatButtons.localespecific.label'), value: '\u00A4', fn: 'applyCurrencyFormat'},
                                    'dollar': {label: '\u0024 - USD', value: '\u0024', fn: 'applyCurrencyFormat'},
                                    'euro': {label: '\u20AC - EUR', value: '\u20AC', fn: 'applyCurrencyFormat'},
                                    'pound': {label: '\u00A3 - GBP', value: '\u00A3', fn: 'applyCurrencyFormat'},
                                    'yen': {label: '\u00A5 - YEN', value: '\u00A5', fn: 'applyCurrencyFormat'}
                                }
                            }
                        ]
                    }
                ]
            ]
        ],
        onCreate: function(jo) {
            var it = this,
                selector = $('#applyTo');

            // events for applyTo selector
            selector.on('change', function(evt) {
                jive.selected.form.onBlur(jive.selected.form.prevApplyTo);
                jive.selected.form.applyToChanged(this.value);
                jive.selected.form.prevApplyTo = this.value;
            });

            // events for column advance buttons
            $("#colnext, #colprev").on(jive.clickEventName, function(evt) {
                if(this.className.indexOf('disabled') < 0){
                    var colIdx = jive.selected.ie.config.columnIndex;

                    jive.selected.form.onBlur();

                    if(this.id == 'colnext') {
                        jive.selected.ie = jive.elements[it.getNextVisibleColUuid(colIdx)];
                    } else {
                        jive.selected.ie = jive.elements[it.getPrevVisibleColUuid(colIdx)];
                    }
                    jive.selected.form.columnChanged();
                }
            });

            $("#formatPatternText").on("change", function(evt) {
                var jo, dataType, applyToVal = selector.val();

                if (applyToVal === "detailrows") {
                    dataType = jive.selected.ie.config.dataType;
                } else {
                    dataType = it.getGroupMetadata(applyToVal).dataType;
                }

                if ("Numeric" === dataType) {
                    jo = jive.selected.form.jo.find('table:eq(2)');
                    if (DURATION_PATTERN === this.value) {
                        $(this).attr("disabled", true);
                        jo.find('tr:eq(0)').children('td:last').css('visibility','hidden');
                        jo.find('tr:eq(1)').children('td:last').css('visibility','hidden');
                    } else {
                        $(this).attr("disabled", false);
                        jo.find('tr:eq(0)').children('td:last').css('visibility','visible');
                        jo.find('tr:eq(1)').children('td:last').css('visibility','visible');
                    }
<<<<<<< HEAD
=======
                } else {
                    $(this).attr("disabled", false);
>>>>>>> bf001092
                }
            });
        },
        updateApplyToSelector: function(hideHeadings, isConditionalFormatting) {
            // populate applyTo selector
            var it = this,
                options = [],
                finalOptions,
                selector = $('#applyTo'),
                colGroups = jive.interactive.column.allColumnGroups[jive.selected.jo.data('tableuuid')],
                suffix,
                currentColIdx = jive.selected.ie.config.columnIndex,
                groupName,
                groupHeadingOptions = [],
                groupSubTotalsOptions = [],
                totalsOptions = [],
                option;

            if (!hideHeadings && jive.selected.ie.config.headingsTabContent) {
                options.push({value: 'heading', text: jive.i18n.get('column.basicFormatForm.applyto.option.headings')});
            }

            $('option', selector).remove();

            $.each(colGroups, function(i, group) {
                // check if group is for current column
                if ($.inArray(currentColIdx, group.forColumns) != -1) {
<<<<<<< HEAD
                    //groupName = group.groupName ? group.groupName: group.id;

                    // original
                    groupName = group.groupData ? group.groupData.groupName: group.id;
                    if (group.grouptype === 'groupheading') {
=======
                    groupName = group.groupName ? group.groupName: group.id;
                    if (group.groupType === 'groupheading') {
>>>>>>> bf001092
                        option = {
                            value: group.id,
                            text: groupName + ' ' + jive.i18n.get('column.basicFormatForm.groupheading.prefix')
                        };

                        if (isConditionalFormatting) {
                            group.conditionalFormattingData && groupHeadingOptions.push(option);
                        } else {
                            groupHeadingOptions.push(option);
                        }
<<<<<<< HEAD
                    } else if (group.grouptype === 'groupsubtotal') {
=======
                    } else if (group.groupType === 'groupsubtotal') {
>>>>>>> bf001092
                        option = {
                            value: group.id,
                            text: groupName + ' ' + jive.i18n.get('column.basicFormatForm.groupsubtotal.prefix')
                        };

                        if (isConditionalFormatting) {
                            group.conditionalFormattingData && groupSubTotalsOptions.push(option);
                        } else {
                            groupSubTotalsOptions.push(option);
                        }
<<<<<<< HEAD
                    } else if (group.grouptype === 'tabletotal') {
=======
                    } else if (group.groupType === 'tabletotal') {
>>>>>>> bf001092
                        option = {
                            value: group.id,
                            text: jive.i18n.get('column.basicFormatForm.applyto.option.tabletotal')
                        };

                        if (isConditionalFormatting) {
                            group.conditionalFormattingData && totalsOptions.push(option);
                        } else {
                            totalsOptions.push(option);
                        }
                    }
                }
            });

            var extraOptions = [];

            if (!isConditionalFormatting || (isConditionalFormatting && jive.selected.ie.config.conditionalFormattingData)) {
                extraOptions.push({
                    value: 'detailrows',
                    text: jive.i18n.get('column.basicFormatForm.applyto.option.detailrows')
                });
            }

            finalOptions = options.concat(groupHeadingOptions, extraOptions, groupSubTotalsOptions, totalsOptions);

            $.each(finalOptions, function(i, v) {
                selector.append($("<option/>", v));
            });

            if (finalOptions.length) {
                selector.attr("disabled", false);
            } else {
                selector.attr("disabled", true);
            }
        },
        onShow: function() {
            // show applyTo and prev/next col
            var dialog = jive.ui.dialog.jo,
                availableApplyToOptions,
                hasDetailRowsOption;

            dialog.find('.applytoWrapper').show();
            dialog.find('#colprev').show();
            dialog.find('#colnext').show();

            jive.selected.form.jo.parent().css({'overflow-y': 'hidden'});

            this.updateColNavButtons();
            this.updateApplyToSelector();

            availableApplyToOptions = $.map($("#applyTo option") ,function(option) {
                return option.value;
            });
            hasDetailRowsOption = $.grep(availableApplyToOptions, function(optionValue) {
                return optionValue === "detailrows";
            }).length > 0;

            this.prevApplyTo = availableApplyToOptions[0] === "heading" ? "heading" : hasDetailRowsOption ? "detailrows" : availableApplyToOptions[0];

            $("#applyTo").val(this.prevApplyTo);
            this.applyToChanged(this.prevApplyTo);

        },
        columnChanged: function() {
            var existingApplyToText = $('#applyTo :selected').text(),
                newOption,
                availableApplyToOptions,
                hasDetailRowsOption,
                altOption,
                label = jive.selected.ie.config.columnLabel;

            !label.length && (label = "#" + (jive.selected.ie.config.columnIndex + 1));

            // update dialog column name
            jive.ui.dialog.title.html(jive.i18n.get('column.format.dialog.title') + ': ' + label);
            this.updateColNavButtons();
            this.updateApplyToSelector();

            newOption = $('#applyTo').find('option:contains(' + existingApplyToText + ')');
            if (newOption.length > 0) {
                newOption.attr('selected', true);
                this.applyToChanged(newOption.val());
            } else {
                availableApplyToOptions = $.map($("#applyTo option") ,function(option) {
                    return option.value;
                });

                hasDetailRowsOption = $.grep(availableApplyToOptions, function(optionValue) {
                    return optionValue === "detailrows";
                }).length > 0;

                altOption = availableApplyToOptions[0] === "heading" ? "heading" : hasDetailRowsOption ? "detailrows" : availableApplyToOptions[0];

                $("#applyTo").val(altOption);
                this.applyToChanged(altOption);
            }
        },
        applyToChanged: function(val) {
            var it = this,
                tables = jive.selected.form.jo.find('table'),
                value = val.substring(0, val.indexOf('_') != -1 ? val.indexOf("_"): val.length);
            switch(value) {
                case "heading":
                    tables.eq(2).hide();
                    tables.eq(0).show();
                    break;
                case "groupheading":
                    tables.eq(2).hide();
                    tables.eq(0).hide();
                    break;
                case "detailrows":
                    tables.eq(2).show();
                    tables.eq(0).hide();
                    break;
                case "tabletotal":
                case "groupsubtotal":
                    tables.eq(2).show();
                    tables.eq(0).hide();
                    break;
            }
            it.onGenericShow(val);
        },
        updateColNavButtons: function() {
            var colIdx = jive.selected.ie.config.columnIndex,
                btnColNext = $("#colnext"),
                btnColPrev = $("#colprev");

            if (this.getNextVisibleColUuid(colIdx)) {
                btnColNext.removeClass('disabled');
            } else {
                btnColNext.addClass('disabled');
            }

            if (this.getPrevVisibleColUuid(colIdx)) {
                btnColPrev.removeClass('disabled');
            } else {
                btnColPrev.addClass('disabled');
            }
        },
        getNextVisibleColUuid: function(colIdx) {
            var allColumns = jive.interactive.column.allColumns[jive.selected.ie.config.parentId], i;
            for (i = colIdx + 1; allColumns[i]; i++) {
                if (allColumns[i].visible) {
                    return allColumns[i].uuid;
                }
            }
            return false;
        },
        getPrevVisibleColUuid: function(colIdx) {
            var allColumns = jive.interactive.column.allColumns[jive.selected.ie.config.parentId], i;
            for (i = colIdx -1; i >= 0; i--) {
                if (allColumns[i].visible) {
                    return allColumns[i].uuid;
                }
            }
            return false;
        },
        getCacheKey: function(prevApplyTo) {
            var applyTo = prevApplyTo || $('#applyTo').val();

            if (applyTo === 'heading' || applyTo === 'detailrows') {
                return this.name + "_" + jive.selected.ie.config.columnIndex + "_" + applyTo;
            } else {
                return this.name + "_" + applyTo;
            }
        },
        onGenericShow: function(applyToVal) {
            var metadata,
                inputs = jive.selected.form.inputs,
                isFromCache = false,
                jo,
                dataType,
                formatPattern,
                htm = [];

            if (this.actionDataCache[this.getCacheKey()]) {
                metadata = this.actionDataCache[this.getCacheKey()].editTextElementData;
                isFromCache = true;
            } else {
                if (applyToVal === 'heading') {
                    metadata = jive.selected.ie.config.headingsTabContent;
                } else if (applyToVal === 'detailrows') {
                    metadata = jive.selected.ie.config.valuesTabContent;
                } else {
                    metadata = this.getGroupMetadata(applyToVal);
                }
            }

            inputs['fontBold'].set(metadata.fontBold);
            inputs['fontItalic'].set(metadata.fontItalic);
            inputs['fontUnderline'].set(metadata.fontUnderline);

            inputs['fontAlign'].set(metadata.fontHAlign);
            if (!isFromCache) {
                if (applyToVal === 'heading') {
                    inputs['headingName'].set(jive.decodeHTML(metadata.headingName));
                }
                inputs['fontName'].set(jive.decodeHTML(metadata.fontName));
            } else {
                if (applyToVal === 'heading') {
                    inputs['headingName'].set(metadata.headingName);
                }
                inputs['fontName'].set(metadata.fontName);
            }
            inputs['fontSize'].set(metadata.fontSize);
            inputs['fontColor'].set(metadata.fontColor);
            inputs['fontBackColor'].set(metadata.fontBackColor, metadata.mode);

            if (applyToVal !== 'heading') {
                jo = jive.selected.form.jo.find('table:eq(2)');

                if (applyToVal === 'detailrows') {
                    dataType = jive.selected.ie.config.dataType.toLowerCase();
                } else if (metadata.dataType) {
                    dataType = metadata.dataType.toLowerCase();
                }

                if(dataType && (dataType == 'numeric' || dataType == 'date' || dataType == 'time')) {
                    $.each(jive.interactive.column.patterns[dataType],function(i,o){
                        o && htm.push('<option value="'+o.key+'">'+o.val+'</option>');
                    });
                    $('#formatPattern').html(htm.join(''));

                    if (!isFromCache) {
                        formatPattern = jive.decodeHTML(metadata.formatPattern);
                    } else {
                        formatPattern = metadata.formatPattern;
                    }

                    inputs['formatPattern'].set(formatPattern);

                    jo.find('tr').show();
                    if (dataType == 'numeric') {
                        if (DURATION_PATTERN === formatPattern) {
                            jo.find('tr:eq(0)').children('td:last').css('visibility','hidden');
                            jo.find('tr:eq(1)').children('td:last').css('visibility','hidden');
                        } else {
                            jo.find('tr:eq(0)').children('td:last').css('visibility','visible');
                            jo.find('tr:eq(1)').children('td:last').css('visibility','visible');
                            inputs['percentageBtn'].set(false);
                            inputs['commaBtn'].set(false);
                        }
                    } else {
                        jo.find('tr:eq(0)').children('td:last').css('visibility','hidden');
                        jo.find('tr:eq(1)').children('td:last').css('visibility','hidden');
                    }
                } else {
                    jo.find('tr').hide();
                }
            }
        },
        getGroupMetadata: function(groupId) {
            var groupData = {};
            $.each(jive.interactive.column.allColumnGroups[jive.selected.ie.config.parentId], function(i, group) {
                if (group.id === groupId) {
                    $.extend(groupData, group.groupData);
                    group.groupName && (groupData.groupName = group.groupName);
                    group.dataType && (groupData.dataType = group.dataType);
                    return false; // break each
                }
            });

            return groupData;
        },
        submit:function(){
            var actions = [],
                prop;
            this.actionDataCache[this.getCacheKey()] = this.getActionData();

            for (prop in this.actionDataCache) {
                if (this.actionDataCache.hasOwnProperty(prop)) {
                    actions.push(this.actionDataCache[prop]);
                }
            }
            jive.hide();
            jive.selected.ie.format(actions);
        },
        onBlur: function(prevApplyTo) {
            this.actionDataCache[this.getCacheKey(prevApplyTo)] = this.getActionData(prevApplyTo);
        },
        onHide: function() {
            this.actionDataCache = {};
        },
        getActionData: function(prevApplyTo) {
            var inputs = jive.selected.form.inputs,
                currentApplyTo = prevApplyTo || $('#applyTo').val(),
                val = currentApplyTo.substring(0, currentApplyTo.indexOf('_') != -1 ? currentApplyTo.indexOf("_"): currentApplyTo.length),
                result,
                metadata = this.getGroupMetadata(currentApplyTo);

            result = {
                actionName: 'editTextElement',
                editTextElementData:{
                    applyTo: val,
                    tableUuid: jive.selected.ie.config.parentId,
                    columnIndex: jive.selected.ie.config.columnIndex,
                    fontName: jive.escapeFontName(inputs['fontName'].get()),
                    fontSize: inputs['fontSize'].get(),
                    fontBold: inputs['fontBold'].get(),
                    fontItalic: inputs['fontItalic'].get(),
                    fontUnderline: inputs['fontUnderline'].get(),
                    fontHAlign: inputs['fontAlign'].get(),
                    fontColor: inputs['fontColor'].get(),
                    fontBackColor: inputs['fontBackColor'].getBackColor(),
                    mode: inputs['fontBackColor'].getModeValue(),
                    dataType: metadata && metadata.dataType
                }
            };

            switch(val) {
                case 'heading':
                    result.editTextElementData.headingName = inputs['headingName'].get();
                    break;
                case 'tabletotal':
                case 'detailrows':
                    result.editTextElementData.formatPattern = inputs['formatPattern'].get();
                    break;
                case 'groupheading':
                    result.editTextElementData.groupName = metadata.groupName || null;
                    break;
                case 'groupsubtotal':
                    result.editTextElementData.formatPattern = inputs['formatPattern'].get();
                    result.editTextElementData.groupName = metadata.groupName || null;
                    break;
            }

            return result;
        }
    };

    jive.interactive.column.columnConditionalFormattingForm = {
        actionDataCache: {},
        name: 'columnConditionalFormatting',
        title: jive.i18n.get('column.conditionalFormatting.title'),
        method: 'get',
        options: null,
        conditionType: null,
        prevApplyTo: null,
        templateElements: [
            {type:'label', value:''},
            {type:'list', id:'conditionTypeOperator', values:[]},
            {type:'text', id:'conditionStart', value:'', wrapClass: 't_wrap'},
            {type:'label', value:'and', wrapClass: 't_wrap', tdClass: 'condition_between_start'},
            {type:'text', id:'conditionEnd', value:'', wrapClass: 't_wrap'},
            {
                type: 'buttons',
                items: [
                    {type:'checkbox',id:'conditionFontBold',value:'bold',bIcon:'boldIcon', isTripleState: true},
                    {type:'checkbox',id:'conditionFontItalic',value:'italic',bIcon:'italicIcon', isTripleState: true},
                    {type:'checkbox',id:'conditionFontUnderline',value:'underline',bIcon:'underlineIcon', isTripleState: true},
                    {type:'backcolor',id:'conditionFontBackColor',bIcon:'backgroundColorIcon',title:jive.i18n.get('column.formatforms.fontBackColor.title'), drop: true, showTransparent: true, showReset: true, styleClass: 'wide'},
                    {type:'color',id:'conditionFontColor',bIcon:'fontColorIcon',title:jive.i18n.get('column.formatforms.fontColor.title'), drop: true, showReset: true}
                ]
            },
            {
                type: 'buttons',
                items: [
                    {type:'action', id:'conditionMoveUp', fn: 'conditionMoveUp', bIcon: 'moveUpIcon', btnClass: 'plain'},
                    {type:'action', id:'conditionMoveDown', fn: 'conditionMoveDown', bIcon: 'moveDownIcon', btnClass: 'plain'}
                ]
            },
            {type:'button', id:'conditionRemove', bIcon:'deleteIcon', fn: 'removeFormatCondition', btnClass: 'plain', tdClass: 'last'}
        ],
        elements: [
            [
                [
                    {type:'label', value: jive.i18n.get('column.conditionalFormatting.conditions.list.title'), align: 'left', wrapClass: 'wrapper label'}
                ]
            ],
            [
                [
                    {type:'label', value:'#', isHeader: true, tdWidth: '3%', align: 'center'},
                    {type:'label', value: jive.i18n.get('column.conditionalFormatting.condition.operator'), isHeader: true, tdWidth: '26%', align: 'center'},
                    {type:'label', value: jive.i18n.get('column.conditionalFormatting.condition.condition'), colspan: 3, isHeader: true, tdWidth: '30%', align: 'center'},
                    {type:'label', value: jive.i18n.get('column.conditionalFormatting.condition.format'), isHeader: true, tdWidth: '26%', align: 'center'},
                    {type:'label', isHeader: true, tdWidth: '10%', align: 'center'},
                    {type:'label', isHeader: true, tdClass: 'last', tdWidth: '5%', align: 'center'}
                ],
                [
                    {type:'label'},
                    {type:'button', id:'conditionAdd', bLabel: jive.i18n.get('column.conditionalFormatting.condition.add'), fn: 'addFormatCondition', btnClass: 'plain', nowrap: true},
                    {type:'label', nowrap: true, colspan: 3},
                    {type:'label', nowrap: true},
                    {type:'label', nowrap: true},
                    {type:'label', nowrap: true, tdClass: 'last'}
                ]
            ]
        ],
        onCreate: function(jo){
            var it = this,
                form = jo;

            form.on('change', 'select[name=conditionTypeOperator]', function(evt) {
                var self = $(this),
                    row = self.closest('tr'),
                    conditionEnd = row.find('input[name^=conditionEnd]'),
                    conditionStart = row.find('input[name^=conditionStart]');

                if (self.val().indexOf('BETWEEN') >= 0) {
                    conditionEnd.closest('td').addClass('condition_between_end').show().prev().show();
                    conditionEnd.prop('disabled', false);
                    conditionStart.closest('td').attr('colspan', 1).addClass('condition_between_start');
                } else {
                    conditionEnd.closest('td').removeClass('condition_between_end').hide().prev().hide();
                    conditionEnd.prop('disabled', true);
                    conditionStart.closest('td').attr('colspan', 3).removeClass('condition_between_start');
                }
            });

            form.on('rowchange', 'table', function(evt) {
                $(this).find('tr.jive_condition').each(function(i, v) {
                    $(this).find('.jive_textLabel:first div:first').text(i+1);
                });
            });

            form.find('table:eq(1)').addClass('conditionList').find('tr:last').addClass('add');
        },
        columnChanged: function() {
            var existingApplyToText = $('#applyTo :selected').text(),
                newOption,
                availableApplyToOptions,
                hasDetailRowsOption,
                altOption,
                label = jive.selected.ie.config.columnLabel;

            !label.length && (label = "#" + (jive.selected.ie.config.columnIndex + 1));

            // update dialog column name
            jive.ui.dialog.title.html(jive.i18n.get('column.format.dialog.title') + ': ' + label);
            jive.interactive.column.basicFormatForm.updateColNavButtons();
            jive.interactive.column.basicFormatForm.updateApplyToSelector(true, true);

            newOption = $('#applyTo').find('option:contains(' + existingApplyToText + ')');
            if (newOption.length > 0) {
                newOption.attr('selected', true);
                this.applyToChanged(newOption.val());
            } else {
                availableApplyToOptions = $.map($("#applyTo option") ,function(option) {
                    return option.value;
                });

                hasDetailRowsOption = $.grep(availableApplyToOptions, function(optionValue) {
                        return optionValue === "detailrows";
                    }).length > 0;

                altOption = hasDetailRowsOption ? "detailrows" : availableApplyToOptions[0];

                $("#applyTo").val(altOption || "");
                this.applyToChanged(altOption || "");
            }
        },
        applyToChanged: function(val) {
            this.onGenericShow(val);
        },
        onShow: function() {
            jive.selected.form.jo.parent().css({'overflow-y': 'hidden'});

            jive.interactive.column.basicFormatForm.updateColNavButtons();
            jive.interactive.column.basicFormatForm.updateApplyToSelector(true, true);
            this.prevApplyTo = 'detailrows';
            $('#applyTo').val('detailrows');
            this.onGenericShow('detailrows');
        },
        getGroupMetadata: function(groupId) {
            var groupData = {};
            $.each(jive.interactive.column.allColumnGroups[jive.selected.ie.config.parentId], function(i, group) {
                if (group.id === groupId) {
                    $.extend(groupData, group.conditionalFormattingData);
                    group.groupName && (groupData.groupName = group.groupName);
                    return false; // break each
                }
            });

            return groupData;
        },
        onGenericShow:function(applyToVal){
            var it = this,
                table = jive.selected.form.jo.find('table:eq(1)'),
                isFromCache = false,
                addButton = jive.selected.form.jo.find('div.jive_inputbutton[bname=conditionAdd]'),
                metadata;

            jive.selected.form.jo.parent().css({'overflow-y': 'auto'});

            if (this.actionDataCache[this.getCacheKey()]) {
                metadata = this.actionDataCache[this.getCacheKey()].conditionalFormattingData;
                isFromCache = true;
            } else {
                if (applyToVal.indexOf('group') != -1 || applyToVal.indexOf('tabletotal') != -1) {
                    metadata = this.getGroupMetadata(applyToVal);
                } else if (applyToVal == 'detailrows') {
                    metadata = jive.selected.ie.config.conditionalFormattingData;
                }
            }

            if (metadata) {
                it.conditionType = metadata.conditionType.toLowerCase();
                it.options = jive.interactive.column.operators[it.conditionType];

                // enable Add button
                addButton.removeClass('disabled');
                /**
                 * for boolean fields, hide the condition column
                 */
                if (it.conditionType === 'boolean') {
                    table.find('th:eq(2), tr.add td:eq(2)').hide();
                } else {
                    table.find('th:eq(2), tr.add td:eq(2)').show();
                }

                $.each(metadata.conditions, function(i,v) {
                    it.addFormatCondition(jive.selected.form.jo, v, isFromCache);
                });

            } else {
                // clear conditions table, disable Add button
                jive.selected.form.jo.find('table:eq(1) tr.jive_condition').each(function() {it.removeRow($(this));});
                addButton.addClass('disabled');

            }
        },
        onBlur: function(prevApplyTo) {
            var it = this,
                currentApplyTo = prevApplyTo || $('#applyTo').val(),
                cacheKey;
            // do not cache actionData for headings
            if (currentApplyTo !== 'heading') {
                cacheKey = this.getCacheKey(currentApplyTo);
                if (cacheKey) {
                    this.actionDataCache[cacheKey] = this.getActionData(currentApplyTo);
                }
            }
            jive.selected.form.jo.find('table:eq(1) tr.jive_condition').each(function() {it.removeRow($(this));});
        },
        onHide: function() {
            var it = this;
            this.actionDataCache = {};
            jive.selected.form.jo.find('table:eq(1) tr.jive_condition').each(function() {it.removeRow($(this));});
        },
        submit:function(){
            var actions = [],
                prop;
            this.actionDataCache[this.name] = this.getActionData();

            for (prop in this.actionDataCache) {
                if (this.actionDataCache.hasOwnProperty(prop)) {
                    actions.push(this.actionDataCache[prop]);
                }
            }

            jive.hide();

            jive.selected.ie.format(actions);
        },
        addFormatCondition: function(jo, conditionData, isFromCache) {
            if (!jo.is('.disabled')) {
                var it = this,
                    conditionType = it.conditionType,
                    calendarPattern = jive.interactive.column.calendarPatterns["date"],
                    calendarTimePattern = jive.interactive.column.calendarPatterns["time"],
                    form = jo.closest('form'),
                    table = form.find('table:eq(1)'),
                    tr = [],
                    row,
                    inputs = jive.selected.form.inputs,
                    htm = [];

                tr.push('<tr class="jive_condition">');
                $.each(this.templateElements, function(i,e) {
                    jive.ui.forms.createTemplateElement(e, it, form, tr);
                });
                tr.push('</tr>');
                row = $(tr.join(''));
                row.insertBefore(table.find('tr:last'));

                $.each(it.options, function(k,v) {
                    v && htm.push('<option value="'+v.key+'">'+v.val+'</option>');
                });

                row.find('select[name=conditionTypeOperator]').append(htm.join('')).trigger('change');

                if(conditionType === 'date') {
                    var pickerOptions = {
                        changeMonth: true,
                        changeYear: true,
                        dateFormat: calendarPattern,
                        timeFormat: calendarTimePattern,
                        showSecond: true
                    }
                    row.find('input[name=conditionStart]').datetimepicker(pickerOptions);
                    row.find('input[name=conditionEnd]').datetimepicker(pickerOptions);
                } else if (conditionType === 'time') {
                    var timePickerOptions = {
                        timeFormat: calendarTimePattern,
                        showSecond:true,
                        constrainInput:false
                    }
                    row.find('input[name=conditionStart]').timepicker(timePickerOptions);
                    row.find('input[name=conditionEnd]').timepicker(timePickerOptions);
                } else if (conditionType === 'boolean') {
                    row.find('input[name=conditionStart]').prop('disabled', true);
                    row.find('input[name=conditionStart]').closest('td').hide();
                }

                if (conditionData) {
                    row.find('select[name=conditionTypeOperator]').val(conditionData.conditionTypeOperator).trigger('change');
                    inputs[row.find('input[name=conditionEnd]').attr('id')].set(conditionData.conditionEnd);

                    if (conditionType === 'text' && isFromCache) {
                        inputs[row.find('input[name=conditionStart]').attr('id')].set(conditionData.conditionStart);
                    } else {
                        inputs[row.find('input[name=conditionStart]').attr('id')].set(jive.decodeHTML(conditionData.conditionStart));
                    }

                    inputs[row.find('.jive_inputbutton[bname^=conditionFontBold]').attr('bname')].set(conditionData.conditionFontBold);
                    inputs[row.find('.jive_inputbutton[bname^=conditionFontItalic]').attr('bname')].set(conditionData.conditionFontItalic);
                    inputs[row.find('.jive_inputbutton[bname^=conditionFontUnderline]').attr('bname')].set(conditionData.conditionFontUnderline);
                    inputs[row.find('.jive_inputbutton[bname^=conditionFontColor]').attr('bname')].set(conditionData.conditionFontColor);
                    inputs[row.find('.jive_inputbutton[bname^=conditionFontBackColor]').attr('bname')].set(conditionData.conditionFontBackColor, conditionData.conditionMode);
                } else {
                    inputs[row.find('.jive_inputbutton[bname^=conditionFontBold]').attr('bname')].set(null);
                    inputs[row.find('.jive_inputbutton[bname^=conditionFontItalic]').attr('bname')].set(null);
                    inputs[row.find('.jive_inputbutton[bname^=conditionFontUnderline]').attr('bname')].set(null);
                    inputs[row.find('.jive_inputbutton[bname^=conditionFontColor]').attr('bname')].set(null);
                    inputs[row.find('.jive_inputbutton[bname^=conditionFontBackColor]').attr('bname')].set(null, null);
                }

                table.trigger('rowchange');
            }
        },
        removeFormatCondition: function(jo) {
            var row = jo.closest('tr'),
                table = row.closest('table');

            this.removeRow(row);

            table.trigger('rowchange');
        },
        removeRow: function(row) {
            var inputs = jive.selected.form.inputs;
            row.find('[name^=condition]').each(function() {delete inputs[$(this).attr('id')];});
            row.find('.jive_inputbutton[bname^=conditionFont]').each(function() {delete inputs[$(this).attr('bname')];});
            row.remove();
        },
        conditionMoveUp: function(jo) {
            var row = jo.closest('tr'),
                prev = row.prev(),
                table = row.closest('table');

            if (table.find('tr').index(row) > 1) {
                row.insertBefore(prev);
                table.trigger('rowchange');
            }
        },
        conditionMoveDown: function(jo) {
            var row = jo.closest('tr'),
                next = row.next(),
                table = row.closest('table'),
                rows = table.find('tr');

            if (next.size() > 0 && rows.index(row) < (rows.size() - 2)) {
                row.insertAfter(next);
                table.trigger('rowchange');
            }

        },
        getCacheKey: function(prevApplyTo) {
            var applyTo = prevApplyTo || $('#applyTo').val();

            if (applyTo === 'heading') {
                return null;
            }

            if (applyTo === 'detailrows' && jive.selected.ie.config.conditionalFormattingData) {
                return this.name + "_" + jive.selected.ie.config.columnIndex + "_" + applyTo;
            } else if (this.getGroupMetadata(applyTo) && this.getGroupMetadata(applyTo).conditionalFormattingData) {
                return this.name + "_" + applyTo;
            }

            return null;
        },
        getActionData: function(prevApplyTo) {
            var currentApplyTo = prevApplyTo || $('#applyTo').val(),
                val = currentApplyTo.substring(0, currentApplyTo.indexOf('_') != -1 ? currentApplyTo.indexOf("_"): currentApplyTo.length),
                inputs = jive.selected.form.inputs,
                metadata, actionData;

            if (currentApplyTo.indexOf('group') != -1) {
                metadata = this.getGroupMetadata(currentApplyTo);
                actionData = {
                    actionName: 'conditionalFormatting',
                    conditionalFormattingData: {
                        applyTo: val,
                        tableUuid: jive.selected.ie.config.parentId,
                        columnIndex: jive.selected.ie.config.columnIndex,
                        conditionPattern: metadata.conditionPattern,
                        conditionType: metadata.conditionType,
                        conditions: [],
                        groupName: metadata.groupName
                    }
                };
            } else if (currentApplyTo == 'detailrows' || val === 'tabletotal') {
                if (val === 'tabletotal') {
                    metadata = this.getGroupMetadata(currentApplyTo);
                } else {
                    metadata = jive.selected.ie.config.conditionalFormattingData;
                }
                actionData = {
                    actionName: 'conditionalFormatting',
                    conditionalFormattingData: {
                        applyTo: val,
                        tableUuid: jive.selected.ie.config.parentId,
                        columnIndex: jive.selected.ie.config.columnIndex,
                        conditionPattern: metadata.conditionPattern,
                        conditionType: metadata.conditionType,
                        conditions: []
                    }
                };
            }

            jive.selected.form.jo.find('table:eq(1) tr.jive_condition').each(function(i, v) {
                var row = $(this);
                actionData.conditionalFormattingData.conditions.push({
                    conditionStart: inputs[row.find('input[name=conditionStart]').attr('id')].get(),
                    conditionEnd: inputs[row.find('input[name=conditionEnd]').attr('id')].get(),
                    conditionTypeOperator: inputs[row.find('select[name=conditionTypeOperator]').attr('id')].get(),
                    conditionFontBold: inputs[row.find('.jive_inputbutton[bname^=conditionFontBold]').attr('bname')].get(),
                    conditionFontItalic: inputs[row.find('.jive_inputbutton[bname^=conditionFontItalic]').attr('bname')].get(),
                    conditionFontUnderline: inputs[row.find('.jive_inputbutton[bname^=conditionFontUnderline]').attr('bname')].get(),
                    conditionFontColor: inputs[row.find('.jive_inputbutton[bname^=conditionFontColor]').attr('bname')].get(),
                    conditionFontBackColor: inputs[row.find('.jive_inputbutton[bname^=conditionFontBackColor]').attr('bname')].getBackColor(),
                    conditionMode: inputs[row.find('.jive_inputbutton[bname^=conditionFontBackColor]').attr('bname')].getModeValue()
                });
            });

            return actionData;
        }
    };

    return jive.interactive.column;
});<|MERGE_RESOLUTION|>--- conflicted
+++ resolved
@@ -492,7 +492,6 @@
                 var opt = $(optElem);
 
                 if (DURATION_PATTERN !== opt.val()) {
-<<<<<<< HEAD
 
                     // attempt to remove current symbol, if present
                     if (cSymbol && cSymbol.length > 0) {
@@ -500,15 +499,6 @@
                         opt.val(it.numberFormat.addRemoveCurrencySymbol(opt.val(), false, cSymbol));
                     }
 
-=======
-
-                    // attempt to remove current symbol, if present
-                    if (cSymbol && cSymbol.length > 0) {
-                        opt.text(it.numberFormat.addRemoveCurrencySymbol(opt.text(), false, cSymbol));
-                        opt.val(it.numberFormat.addRemoveCurrencySymbol(opt.val(), false, cSymbol));
-                    }
-
->>>>>>> bf001092
                     // apply new symbol
                     if (args.val && args.val.length > 0) {
                         opt.text(it.numberFormat.addRemoveCurrencySymbol(opt.text(), true, args.val));
@@ -1031,11 +1021,8 @@
                         jo.find('tr:eq(0)').children('td:last').css('visibility','visible');
                         jo.find('tr:eq(1)').children('td:last').css('visibility','visible');
                     }
-<<<<<<< HEAD
-=======
                 } else {
                     $(this).attr("disabled", false);
->>>>>>> bf001092
                 }
             });
         },
@@ -1063,16 +1050,8 @@
             $.each(colGroups, function(i, group) {
                 // check if group is for current column
                 if ($.inArray(currentColIdx, group.forColumns) != -1) {
-<<<<<<< HEAD
-                    //groupName = group.groupName ? group.groupName: group.id;
-
-                    // original
-                    groupName = group.groupData ? group.groupData.groupName: group.id;
-                    if (group.grouptype === 'groupheading') {
-=======
                     groupName = group.groupName ? group.groupName: group.id;
                     if (group.groupType === 'groupheading') {
->>>>>>> bf001092
                         option = {
                             value: group.id,
                             text: groupName + ' ' + jive.i18n.get('column.basicFormatForm.groupheading.prefix')
@@ -1083,11 +1062,7 @@
                         } else {
                             groupHeadingOptions.push(option);
                         }
-<<<<<<< HEAD
-                    } else if (group.grouptype === 'groupsubtotal') {
-=======
                     } else if (group.groupType === 'groupsubtotal') {
->>>>>>> bf001092
                         option = {
                             value: group.id,
                             text: groupName + ' ' + jive.i18n.get('column.basicFormatForm.groupsubtotal.prefix')
@@ -1098,11 +1073,7 @@
                         } else {
                             groupSubTotalsOptions.push(option);
                         }
-<<<<<<< HEAD
-                    } else if (group.grouptype === 'tabletotal') {
-=======
                     } else if (group.groupType === 'tabletotal') {
->>>>>>> bf001092
                         option = {
                             value: group.id,
                             text: jive.i18n.get('column.basicFormatForm.applyto.option.tabletotal')
