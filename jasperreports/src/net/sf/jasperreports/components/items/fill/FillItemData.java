--- conflicted
+++ resolved
@@ -1,315 +1,160 @@
-<<<<<<< HEAD
-/*
- * JasperReports - Free Java Reporting Library.
- * Copyright (C) 2001 - 2019 TIBCO Software Inc. All rights reserved.
- * http://www.jaspersoft.com
- *
- * Unless you have purchased a commercial license agreement from Jaspersoft,
- * the following license terms apply:
- *
- * This program is part of JasperReports.
- *
- * JasperReports is free software: you can redistribute it and/or modify
- * it under the terms of the GNU Lesser General Public License as published by
- * the Free Software Foundation, either version 3 of the License, or
- * (at your option) any later version.
- *
- * JasperReports is distributed in the hope that it will be useful,
- * but WITHOUT ANY WARRANTY; without even the implied warranty of
- * MERCHANTABILITY or FITNESS FOR A PARTICULAR PURPOSE. See the
- * GNU Lesser General Public License for more details.
- *
- * You should have received a copy of the GNU Lesser General Public License
- * along with JasperReports. If not, see <http://www.gnu.org/licenses/>.
- */
-package net.sf.jasperreports.components.items.fill;
-
-import java.util.ArrayList;
-import java.util.List;
-import java.util.Map;
-
-import net.sf.jasperreports.components.items.Item;
-import net.sf.jasperreports.components.items.ItemData;
-import net.sf.jasperreports.engine.JRElementDataset;
-import net.sf.jasperreports.engine.JRException;
-import net.sf.jasperreports.engine.component.FillContextProvider;
-import net.sf.jasperreports.engine.fill.JRFillExpressionEvaluator;
-import net.sf.jasperreports.engine.fill.JRFillObjectFactory;
-
-/**
- * @author Teodor Danciu (teodord@users.sourceforge.net)
- */
-public abstract class FillItemData
-{
-
-	/**
-	 *
-	 */
-	protected ItemData itemData;
-	protected List<FillItem> itemsList;
-	protected FillItemDataset fillItemDataset;
-	protected FillContextProvider fillContextProvider;
-	private List<Map<String,Object>> evaluatedItems = null;
-	
-	/**
-	 *
-	 */
-	public FillItemData(
-		FillContextProvider fillContextProvider,
-		ItemData itemData, 
-		JRFillObjectFactory factory
-		)// throws JRException
-	{
-		factory.put(itemData, this);
-		
-		this.itemData = itemData;
-		this.fillContextProvider = fillContextProvider;
-
-		if (itemData.getDataset() != null)
-		{
-			fillItemDataset = new FillItemDataset(this, factory);
-		}
-
-		/*   */
-		List<Item> srcItemList = itemData.getItems();
-		if (srcItemList != null && !srcItemList.isEmpty())
-		{
-			itemsList = new ArrayList<FillItem>();
-			for(Item item : srcItemList)
-			{
-				if(item != null)
-				{
-					itemsList.add(getFillItem(fillContextProvider, item, factory));
-				}
-			}
-		}
-	}
-	
-	/**
-	 *
-	 */
-	public JRElementDataset getDataset()
-	{
-		return itemData.getDataset();
-	}
-	
-	/**
-	 *
-	 */
-	public void evaluateItems(JRFillExpressionEvaluator evaluator, byte evaluation) throws JRException
-	{
-		if (itemsList != null)
-		{
-			for(FillItem item : itemsList)
-			{
-				item.evaluateProperties(evaluator, evaluation);
-			}
-		}
-	}
-	
-	/**
-	 *
-	 */
-	public List<Map<String,Object>> getEvaluateItems(byte evaluation) throws JRException
-	{
-		if (fillItemDataset != null)
-		{
-			fillItemDataset.setEvaluation(evaluation);
-			fillItemDataset.evaluateDatasetRun(evaluation);
-		}
-		else if (itemsList != null)
-		{
-			if (getDataset() == null)
-			{
-				evaluateItems(fillContextProvider.getFillContext(), evaluation);
-			}
-			
-			addEvaluateItems();
-		}
-		
-		return evaluatedItems;
-	}
-
-	public List<Map<String, Object>> getEvaluatedItems() {
-		return evaluatedItems;
-	}
-
-	public void setEvaluatedItems(List<Map<String, Object>> value) {
-		this.evaluatedItems = value;
-	}
-	
-	/**
-	 *
-	 */
-	public void addEvaluateItems()
-	{
-		if (itemsList != null)
-		{
-			if (evaluatedItems == null || getDataset() == null)
-			{
-				evaluatedItems = new ArrayList<Map<String,Object>>();
-			}
-
-			for(FillItem item : itemsList)
-			{
-				evaluatedItems.add(item.getEvaluatedProperties());
-			}
-		}
-	}
-	
-	public abstract FillItem getFillItem(FillContextProvider fillContextProvider, Item item, JRFillObjectFactory factory);
-}
-=======
-/*
- * JasperReports - Free Java Reporting Library.
- * Copyright (C) 2001 - 2022 TIBCO Software Inc. All rights reserved.
- * http://www.jaspersoft.com
- *
- * Unless you have purchased a commercial license agreement from Jaspersoft,
- * the following license terms apply:
- *
- * This program is part of JasperReports.
- *
- * JasperReports is free software: you can redistribute it and/or modify
- * it under the terms of the GNU Lesser General Public License as published by
- * the Free Software Foundation, either version 3 of the License, or
- * (at your option) any later version.
- *
- * JasperReports is distributed in the hope that it will be useful,
- * but WITHOUT ANY WARRANTY; without even the implied warranty of
- * MERCHANTABILITY or FITNESS FOR A PARTICULAR PURPOSE. See the
- * GNU Lesser General Public License for more details.
- *
- * You should have received a copy of the GNU Lesser General Public License
- * along with JasperReports. If not, see <http://www.gnu.org/licenses/>.
- */
-package net.sf.jasperreports.components.items.fill;
-
-import java.util.ArrayList;
-import java.util.List;
-import java.util.Map;
-
-import net.sf.jasperreports.components.items.Item;
-import net.sf.jasperreports.components.items.ItemData;
-import net.sf.jasperreports.engine.JRElementDataset;
-import net.sf.jasperreports.engine.JRException;
-import net.sf.jasperreports.engine.component.FillContextProvider;
-import net.sf.jasperreports.engine.fill.JRFillExpressionEvaluator;
-import net.sf.jasperreports.engine.fill.JRFillObjectFactory;
-
-/**
- * @author Teodor Danciu (teodord@users.sourceforge.net)
- */
-public abstract class FillItemData
-{
-
-	/**
-	 *
-	 */
-	protected ItemData itemData;
-	protected List<FillItem> itemsList;
-	protected FillItemDataset fillItemDataset;
-	protected FillContextProvider fillContextProvider;
-	private List<Map<String,Object>> evaluatedItems = null;
-	
-	/**
-	 *
-	 */
-	public FillItemData(
-		FillContextProvider fillContextProvider,
-		ItemData itemData, 
-		JRFillObjectFactory factory
-		)// throws JRException
-	{
-		factory.put(itemData, this);
-		
-		this.itemData = itemData;
-		this.fillContextProvider = fillContextProvider;
-
-		if (itemData.getDataset() != null)
-		{
-			fillItemDataset = new FillItemDataset(this, factory);
-		}
-
-		/*   */
-		List<Item> srcItemList = itemData.getItems();
-		if (srcItemList != null && !srcItemList.isEmpty())
-		{
-			itemsList = new ArrayList<>();
-			for(Item item : srcItemList)
-			{
-				if(item != null)
-				{
-					itemsList.add(getFillItem(fillContextProvider, item, factory));
-				}
-			}
-		}
-	}
-	
-	/**
-	 *
-	 */
-	public JRElementDataset getDataset()
-	{
-		return itemData.getDataset();
-	}
-	
-	/**
-	 *
-	 */
-	public void evaluateItems(JRFillExpressionEvaluator evaluator, byte evaluation) throws JRException
-	{
-		if (itemsList != null)
-		{
-			for(FillItem item : itemsList)
-			{
-				item.evaluateProperties(evaluator, evaluation);
-			}
-		}
-	}
-	
-	/**
-	 *
-	 */
-	public List<Map<String,Object>> getEvaluateItems(byte evaluation) throws JRException
-	{
-		if (fillItemDataset != null)
-		{
-			fillItemDataset.setEvaluation(evaluation);
-			fillItemDataset.evaluateDatasetRun(evaluation);
-		}
-		else if (itemsList != null)
-		{
-			if (getDataset() == null)
-			{
-				evaluateItems(fillContextProvider.getFillContext(), evaluation);
-			}
-			
-			addEvaluateItems();
-		}
-		
-		return evaluatedItems;
-	}
-	
-	/**
-	 *
-	 */
-	public void addEvaluateItems()
-	{
-		if (itemsList != null)
-		{
-			if (evaluatedItems == null || getDataset() == null)
-			{
-				evaluatedItems = new ArrayList<>();
-			}
-
-			for(FillItem item : itemsList)
-			{
-				evaluatedItems.add(item.getEvaluatedProperties());
-			}
-		}
-	}
-	
-	public abstract FillItem getFillItem(FillContextProvider fillContextProvider, Item item, JRFillObjectFactory factory);
-}
->>>>>>> df2e37d5
+/*
+ * JasperReports - Free Java Reporting Library.
+ * Copyright (C) 2001 - 2022 TIBCO Software Inc. All rights reserved.
+ * http://www.jaspersoft.com
+ *
+ * Unless you have purchased a commercial license agreement from Jaspersoft,
+ * the following license terms apply:
+ *
+ * This program is part of JasperReports.
+ *
+ * JasperReports is free software: you can redistribute it and/or modify
+ * it under the terms of the GNU Lesser General Public License as published by
+ * the Free Software Foundation, either version 3 of the License, or
+ * (at your option) any later version.
+ *
+ * JasperReports is distributed in the hope that it will be useful,
+ * but WITHOUT ANY WARRANTY; without even the implied warranty of
+ * MERCHANTABILITY or FITNESS FOR A PARTICULAR PURPOSE. See the
+ * GNU Lesser General Public License for more details.
+ *
+ * You should have received a copy of the GNU Lesser General Public License
+ * along with JasperReports. If not, see <http://www.gnu.org/licenses/>.
+ */
+package net.sf.jasperreports.components.items.fill;
+
+import java.util.ArrayList;
+import java.util.List;
+import java.util.Map;
+
+import net.sf.jasperreports.components.items.Item;
+import net.sf.jasperreports.components.items.ItemData;
+import net.sf.jasperreports.engine.JRElementDataset;
+import net.sf.jasperreports.engine.JRException;
+import net.sf.jasperreports.engine.component.FillContextProvider;
+import net.sf.jasperreports.engine.fill.JRFillExpressionEvaluator;
+import net.sf.jasperreports.engine.fill.JRFillObjectFactory;
+
+/**
+ * @author Teodor Danciu (teodord@users.sourceforge.net)
+ */
+public abstract class FillItemData
+{
+
+	/**
+	 *
+	 */
+	protected ItemData itemData;
+	protected List<FillItem> itemsList;
+	protected FillItemDataset fillItemDataset;
+	protected FillContextProvider fillContextProvider;
+	private List<Map<String,Object>> evaluatedItems = null;
+	
+	/**
+	 *
+	 */
+	public FillItemData(
+		FillContextProvider fillContextProvider,
+		ItemData itemData, 
+		JRFillObjectFactory factory
+		)// throws JRException
+	{
+		factory.put(itemData, this);
+		
+		this.itemData = itemData;
+		this.fillContextProvider = fillContextProvider;
+
+		if (itemData.getDataset() != null)
+		{
+			fillItemDataset = new FillItemDataset(this, factory);
+		}
+
+		/*   */
+		List<Item> srcItemList = itemData.getItems();
+		if (srcItemList != null && !srcItemList.isEmpty())
+		{
+			itemsList = new ArrayList<>();
+			for(Item item : srcItemList)
+			{
+				if(item != null)
+				{
+					itemsList.add(getFillItem(fillContextProvider, item, factory));
+				}
+			}
+		}
+	}
+	
+	/**
+	 *
+	 */
+	public JRElementDataset getDataset()
+	{
+		return itemData.getDataset();
+	}
+	
+	/**
+	 *
+	 */
+	public void evaluateItems(JRFillExpressionEvaluator evaluator, byte evaluation) throws JRException
+	{
+		if (itemsList != null)
+		{
+			for(FillItem item : itemsList)
+			{
+				item.evaluateProperties(evaluator, evaluation);
+			}
+		}
+	}
+	
+	/**
+	 *
+	 */
+	public List<Map<String,Object>> getEvaluateItems(byte evaluation) throws JRException
+	{
+		if (fillItemDataset != null)
+		{
+			fillItemDataset.setEvaluation(evaluation);
+			fillItemDataset.evaluateDatasetRun(evaluation);
+		}
+		else if (itemsList != null)
+		{
+			if (getDataset() == null)
+			{
+				evaluateItems(fillContextProvider.getFillContext(), evaluation);
+			}
+			
+			addEvaluateItems();
+		}
+		
+		return evaluatedItems;
+	}
+
+	public List<Map<String, Object>> getEvaluatedItems() {
+		return evaluatedItems;
+	}
+
+	public void setEvaluatedItems(List<Map<String, Object>> value) {
+		this.evaluatedItems = value;
+	}
+
+	/**
+	 *
+	 */
+	public void addEvaluateItems()
+	{
+		if (itemsList != null)
+		{
+			if (evaluatedItems == null || getDataset() == null)
+			{
+				evaluatedItems = new ArrayList<>();
+			}
+
+			for(FillItem item : itemsList)
+			{
+				evaluatedItems.add(item.getEvaluatedProperties());
+			}
+		}
+	}
+	
+	public abstract FillItem getFillItem(FillContextProvider fillContextProvider, Item item, JRFillObjectFactory factory);
+}