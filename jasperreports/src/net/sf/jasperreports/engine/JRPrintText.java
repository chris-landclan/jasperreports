/*
 * JasperReports - Free Java Reporting Library.
 * Copyright (C) 2001 - 2014 TIBCO Software Inc. All rights reserved.
 * http://www.jaspersoft.com
 *
 * Unless you have purchased a commercial license agreement from Jaspersoft,
 * the following license terms apply:
 *
 * This program is part of JasperReports.
 *
 * JasperReports is free software: you can redistribute it and/or modify
 * it under the terms of the GNU Lesser General Public License as published by
 * the Free Software Foundation, either version 3 of the License, or
 * (at your option) any later version.
 *
 * JasperReports is distributed in the hope that it will be useful,
 * but WITHOUT ANY WARRANTY; without even the implied warranty of
 * MERCHANTABILITY or FITNESS FOR A PARTICULAR PURPOSE. See the
 * GNU Lesser General Public License for more details.
 *
 * You should have received a copy of the GNU Lesser General Public License
 * along with JasperReports. If not, see <http://www.gnu.org/licenses/>.
 */
package net.sf.jasperreports.engine;

import net.sf.jasperreports.engine.fill.TextFormat;
import net.sf.jasperreports.engine.type.LineSpacingEnum;
import net.sf.jasperreports.engine.type.RotationEnum;
import net.sf.jasperreports.engine.type.RunDirectionEnum;
import net.sf.jasperreports.engine.util.JRStyledText;
import net.sf.jasperreports.engine.util.JRStyledTextUtil;


/**
 * @author Teodor Danciu (teodord@users.sourceforge.net)
 */
public interface JRPrintText extends JRPrintElement, JRAlignment, JRTextAlignment, JRPrintAnchor, JRPrintHyperlink, JRFont, JRCommonText, TextFormat
{

	/**
	 * Zero-length line break offset array used for {@link #getLineBreakOffsets()}
	 * when the text does not have any line breaks.
	 */
	public static final short[] ZERO_LINE_BREAK_OFFSETS = new short[0];

	
	/**
	 * Set the text for this object.
	 * 
	 * @param text the text
	 * @see #setTextTruncateIndex(Integer)
	 */
	public void setText(String text);

	/**
	 * 
	 */
	public Object getValue();
		
	/**
	 * 
	 */
	public void setValue(Object value);

	/**
	 * Returns the index to which this object's text is to be truncated.
	 * 
	 * This index is usually set at report fill time when the engine is instructed
	 * to keep the full text in the print text object.
	 * 
	 * @return the index to which this object's text is to be truncated
	 * @see JRTextElement#PROPERTY_PRINT_KEEP_FULL_TEXT
	 * @see #getTextTruncateSuffix()
	 */
	public Integer getTextTruncateIndex();

	/**
	 * Sets the index to which this object's text is to be truncated.
	 * 
<<<<<<< HEAD
	 * The test is truncated when {@link JRStyledTextUtil#getTruncatedText(JRPrintText)} or {@link #getFullStyledText(JRStyledTextAttributeSelector)}
=======
	 * The text is truncated when {@link JRStyledTextUtil#getTruncatedText(JRPrintText)} or {@link #getFullStyledText(JRStyledTextAttributeSelector)}
>>>>>>> 9ca5de4b
	 * are called.
	 * 
	 * @param index the index to which this object's text is to be truncated
	 */
	public void setTextTruncateIndex(Integer index);
	
	/**
	 * Returns the suffix that is to be appended to the truncated text
	 * (as returned by {@link JRStyledTextUtil#getTruncatedText(JRPrintText)}.
	 * 
	 * @return the truncated text suffix
	 * @see JRTextElement#PROPERTY_TRUNCATE_SUFFIX
	 */
	public String getTextTruncateSuffix();
	
	/**
	 * Sets the suffix to be appended to the truncated text.
	 * 
	 * @param suffix the suffix to be appended to the truncated text
	 * @see #getTextTruncateSuffix()
	 */
	public void setTextTruncateSuffix(String suffix);
	
	/**
	 * Returns the full (not truncated) text of this object.
	 * 
	 * @return the full text of this object
	 * @see JRStyledTextUtil#getTruncatedText(JRPrintText)
	 * @see #getTextTruncateIndex()
	 */
	public String getFullText();
	
	/**
	 * Returns the original text that was set in this object.
	 * 
	 * @return the original text
	 */
	public String getOriginalText();
	
	/**
	 * Returns the full styled text of this object.
	 * 
	 * @param attributeSelector the styled text attribute selector
	 * @return the full styled text of this object
	 * @see #getFullText()
	 */
	public JRStyledText getFullStyledText(JRStyledTextAttributeSelector attributeSelector);
	
	/**
	 * 
	 */
	public void setTextFormat(TextFormat textFormat);
	
	/**
	 *
	 */
	public float getLineSpacingFactor();
		
	/**
	 *
	 */
	public void setLineSpacingFactor(float lineSpacingFactor);

	/**
	 *
	 */
	public float getLeadingOffset();
		
	/**
	 *
	 */
	public void setLeadingOffset(float leadingOffset);

	/**
	 * Gets the text own rotation.
	 * @return a value representing one of the text rotation constants in {@link RotationEnum}
	 */
	public RotationEnum getOwnRotationValue();
	
	/**
	 * Sets the text rotation.
	 * @param rotationEnum a value representing one of the text rotation constants in {@link RotationEnum}
	 */
	public void setRotation(RotationEnum rotationEnum);
	
	/**
	 * Gets the text run direction.
	 * @return a value representing one of the run direction constants in {@link RunDirectionEnum}
	 */
	public RunDirectionEnum getRunDirectionValue();
	
	/**
	 * Sets the text run direction.
	 * @param runDirectionEnum a value representing one of the text run direction constants in {@link RunDirectionEnum}
	 */
	public void setRunDirection(RunDirectionEnum runDirectionEnum);
	
	/**
	 *
	 */
	public float getTextHeight();
		
	/**
	 *
	 */
	public void setTextHeight(float textHeight);
		
	/**
	 * @deprecated Replaced by {@link JRParagraph#getOwnLineSpacing()}.
	 */
	public LineSpacingEnum getOwnLineSpacingValue();
		
	/**
	 * @deprecated Replaced by {@link JRParagraph#setLineSpacing(LineSpacingEnum)}.
	 */
	public void setLineSpacing(LineSpacingEnum lineSpacing);
		
	/**
	 *
	 */
	public String getOwnMarkup();
		
	/**
	 *
	 */
	public void setMarkup(String markup);
		
	/**
	 * @deprecated
	 */
	public JRFont getFont();

	/**
	 * @deprecated
	 */
	public void setFont(JRFont font);
	
	/**
	 * Returns the type of the value which was used to generate this text.
	 * <p>
	 * {@link JRTextField Text fields} that have a non-<code>String</code> expression
	 * save the value type using this attribute.  This information can be used by
	 * exporters to treat numerical or date texts (for instance) in a special manner.
	 * </p>
	 * 
	 * @return the type of the original value used to generate the text
	 */
	public String getValueClassName();
	
	/**
	 * Returns the pattern used to format a value that was the source of this text. 
	 * <p>
	 * The pattern can be used to parse the text back to its source value.
	 * </p>
	 * 
	 * @return the pattern used to format this text's source value
	 * @see #getValueClassName()
	 */
	public String getPattern();
	

	/**
	 * Returns the name of the class implementing the {@link net.sf.jasperreports.engine.util.FormatFactory FormatFactory}
	 * interface to use with this text element, in case it is not the same as the one for the overall document.
	 */
	public String getFormatFactoryClass();
	
	
	/**
	 * Returns the code of the <code>java.util.Locale</code> which was used 
	 * while formatting the source value of the text.
	 * <p>
	 * The code is created using the {@link java.util.Locale#toString() java.util.Locale.toString()}
	 * convention.
	 * </p>
	 * <p>
	 * When this attribute is null, the locale returned by
	 * {@link JasperPrint#getLocaleCode() JasperPrint.getLocaleCode()} is used.
	 * This way, the locale is specified in a single place when all the (or many ) texts from a print object
	 * were formatted using the same locale.
	 * </p>
	 * 
	 * @return the code of the <code>java.util.Locale</code> used when formatting this text's source value
	 */
	public String getLocaleCode();
	
	
	/**
	 * Returns the {@link java.util.TimeZone#getID() ID} of the <code>java.util.TimeZone</code>
	 * used to format this text's date source value.
	 * <p>
	 * When this attribute is null, the time zone returned by
	 * {@link JasperPrint#getTimeZoneId() JasperPrint.getTimeZoneId()} is used.
	 * </p>
	 * 
	 * @return the {@link java.util.TimeZone#getID() ID} of the <code>java.util.TimeZone</code>
	 * used to format this text's date source value
	 */
	public String getTimeZoneId();

	
	/**
	 * Returns the line break offsets for the text if saved during report fill.
	 * 
	 * <p>
	 * The array of offsets is incremental, each offset adds to the
	 * previous value.  I.e. the positions at which line breaks occur
	 * are <code>offset[0]</code>, <code>offset[0] + offset[1]</code>,
	 * <code>offset[0] + offset[1] + offset[2]</code> and so on.
	 * 
	 * <p>
	 * This array does not include positions for explicit line breaks in the
	 * text, i.e. for line breaks that occur due to new line characters in
	 * the text.  The array only includes line break positions within a 
	 * paragraph in the text.
	 * 
	 * <p>
	 * If the text was meant to have saved line break offsets but no (non
	 * explicit) breaks were detected (e.g. if the text is a single line),
	 * this method will return a zero-length array.  If the text was not meant
	 * to include saved line breaks, the method will return <code>null</code>.
	 * 
	 * @return the line break offsets (possibly zero-length array), or
	 * <code>null</code> if no line break positions were saved during the fill
	 * 
	 * @see JRTextElement#PROPERTY_SAVE_LINE_BREAKS
	 */
	public short[] getLineBreakOffsets();

	
	/**
	 * Sets the line break offsets for the text.
	 * 
	 * @param lineBreakOffsets the line break offsets
	 * @see #getLineBreakOffsets()
	 */
	public void setLineBreakOffsets(short[] lineBreakOffsets);

}<|MERGE_RESOLUTION|>--- conflicted
+++ resolved
@@ -77,11 +77,7 @@
 	/**
 	 * Sets the index to which this object's text is to be truncated.
 	 * 
-<<<<<<< HEAD
-	 * The test is truncated when {@link JRStyledTextUtil#getTruncatedText(JRPrintText)} or {@link #getFullStyledText(JRStyledTextAttributeSelector)}
-=======
 	 * The text is truncated when {@link JRStyledTextUtil#getTruncatedText(JRPrintText)} or {@link #getFullStyledText(JRStyledTextAttributeSelector)}
->>>>>>> 9ca5de4b
 	 * are called.
 	 * 
 	 * @param index the index to which this object's text is to be truncated
