/*
 * JasperReports - Free Java Reporting Library.
 * Copyright (C) 2001 - 2014 TIBCO Software Inc. All rights reserved.
 * http://www.jaspersoft.com
 *
 * Unless you have purchased a commercial license agreement from Jaspersoft,
 * the following license terms apply:
 *
 * This program is part of JasperReports.
 *
 * JasperReports is free software: you can redistribute it and/or modify
 * it under the terms of the GNU Lesser General Public License as published by
 * the Free Software Foundation, either version 3 of the License, or
 * (at your option) any later version.
 *
 * JasperReports is distributed in the hope that it will be useful,
 * but WITHOUT ANY WARRANTY; without even the implied warranty of
 * MERCHANTABILITY or FITNESS FOR A PARTICULAR PURPOSE. See the
 * GNU Lesser General Public License for more details.
 *
 * You should have received a copy of the GNU Lesser General Public License
 * along with JasperReports. If not, see <http://www.gnu.org/licenses/>.
 */
package net.sf.jasperreports.engine.design;

import java.beans.PropertyChangeEvent;
import java.beans.PropertyChangeListener;
import java.io.IOException;
import java.io.Serializable;
import java.net.URLStreamHandlerFactory;
import java.sql.Connection;
import java.util.ArrayList;
import java.util.Collection;
import java.util.Collections;
import java.util.Comparator;
import java.util.HashMap;
import java.util.List;
import java.util.ListIterator;
import java.util.Locale;
import java.util.Map;
import java.util.ResourceBundle;
import java.util.TimeZone;
import java.util.UUID;

import net.sf.jasperreports.engine.DatasetFilter;
import net.sf.jasperreports.engine.DatasetPropertyExpression;
import net.sf.jasperreports.engine.DefaultJasperReportsContext;
import net.sf.jasperreports.engine.JRAbstractScriptlet;
import net.sf.jasperreports.engine.JRConstants;
import net.sf.jasperreports.engine.JRDataSource;
import net.sf.jasperreports.engine.JRDataset;
import net.sf.jasperreports.engine.JRException;
import net.sf.jasperreports.engine.JRExpression;
import net.sf.jasperreports.engine.JRField;
import net.sf.jasperreports.engine.JRGroup;
import net.sf.jasperreports.engine.JRParameter;
import net.sf.jasperreports.engine.JRRuntimeException;
import net.sf.jasperreports.engine.JRScriptlet;
import net.sf.jasperreports.engine.JRSortField;
import net.sf.jasperreports.engine.JRVariable;
import net.sf.jasperreports.engine.JRVirtualizer;
import net.sf.jasperreports.engine.JasperReport;
import net.sf.jasperreports.engine.JasperReportsContext;
import net.sf.jasperreports.engine.ReportContext;
import net.sf.jasperreports.engine.base.JRBaseDataset;
import net.sf.jasperreports.engine.query.QueryExecuterFactory;
import net.sf.jasperreports.engine.type.CalculationEnum;
import net.sf.jasperreports.engine.type.ResetTypeEnum;
import net.sf.jasperreports.engine.type.SortFieldTypeEnum;
import net.sf.jasperreports.engine.type.SortOrderEnum;
import net.sf.jasperreports.engine.util.ContextClassLoaderObjectInputStream;
import net.sf.jasperreports.engine.util.FileResolver;
import net.sf.jasperreports.engine.util.FormatFactory;
import net.sf.jasperreports.engine.util.JRCloneUtils;
import net.sf.jasperreports.engine.util.JRQueryExecuterUtils;

/**
 * Implementation of {@link net.sf.jasperreports.engine.JRDataset JRDataset} to be used for report design.
 * 
 * @author Lucian Chirita (lucianc@users.sourceforge.net)
 */
public class JRDesignDataset extends JRBaseDataset
{
	private static final long serialVersionUID = JRConstants.SERIAL_VERSION_UID;
	
	public static final String EXCEPTION_MESSAGE_KEY_DUPLICATE_GROUP = "design.dataset.duplicate.group";
	public static final String EXCEPTION_MESSAGE_KEY_DUPLICATE_FIELD = "design.dataset.duplicate.field";
	public static final String EXCEPTION_MESSAGE_KEY_DUPLICATE_PARAMETER = "design.dataset.duplicate.parameter";
	public static final String EXCEPTION_MESSAGE_KEY_DUPLICATE_SCRIPTLET = "design.dataset.duplicate.scriptlet";
	public static final String EXCEPTION_MESSAGE_KEY_DUPLICATE_SORT_FIELD = "design.dataset.duplicate.sort.field";
	public static final String EXCEPTION_MESSAGE_KEY_DUPLICATE_VARIABLE = "design.dataset.duplicate.variable";
	public static final String EXCEPTION_MESSAGE_KEY_UNKNOWN_BUILTIN_PARAMETER_TYPE = "design.dataset.unknown.builtin.parameter.type";

	public static final String PROPERTY_FIELDS = "fields";

	public static final String PROPERTY_FILTER_EXPRESSION = "filterExpression";

	public static final String PROPERTY_GROUPS = "groups";
	
	public static final String PROPERTY_NAME = "name";
	
	public static final String PROPERTY_SCRIPTLETS = "scriptlets";
	
	public static final String PROPERTY_PARAMETERS = "parameters";
	
	public static final String PROPERTY_QUERY = "query";
	
	public static final String PROPERTY_RESOURCE_BUNDLE = "resourceBundle";
	
	public static final String PROPERTY_SCRIPTLET_CLASS = "scriptletClass";
	
	public static final String PROPERTY_SORT_FIELDS = "sortFields";
	
	public static final String PROPERTY_VARIABLES = "variables";
	
	public static final String PROPERTY_PROPERTY_EXPRESSIONS = "propertyExpressions";

	private transient JasperReportsContext jasperReportsContext;

	private boolean ownUUID;

	/**
	 * Scriptlets mapped by name.
	 */
	protected Map<String, JRScriptlet> scriptletsMap = new HashMap<String, JRScriptlet>();
	protected List<JRScriptlet> scriptletsList = new ArrayList<JRScriptlet>();

	/**
	 * Parameters mapped by name.
	 */
	protected Map<String, JRParameter> parametersMap = new HashMap<String, JRParameter>();
	protected List<JRParameter> parametersList = new ArrayList<JRParameter>();

	/**
	 * Fields mapped by name.
	 */
	protected Map<String, JRField> fieldsMap = new HashMap<String, JRField>();
	protected List<JRField> fieldsList = new ArrayList<JRField>();


	/**
	 * Sort fields mapped by name.
	 */
	protected Map<String, JRSortField> sortFieldsMap = new HashMap<String, JRSortField>();
	protected List<JRSortField> sortFieldsList = new ArrayList<JRSortField>();


	/**
	 * Variables mapped by name.
	 */
	protected Map<String, JRVariable> variablesMap = new HashMap<String, JRVariable>();
	protected List<JRVariable> variablesList = new ArrayList<JRVariable>();


	/**
	 * Groups mapped by name.
	 */
	protected Map<String, JRGroup> groupsMap = new HashMap<String, JRGroup>();
	protected List<JRGroup> groupsList = new ArrayList<JRGroup>();

	private List<DatasetPropertyExpression> propertyExpressions = new ArrayList<DatasetPropertyExpression>();

	
	private class QueryLanguageChangeListener implements PropertyChangeListener, Serializable
	{
		private static final long serialVersionUID = JRConstants.SERIAL_VERSION_UID;

		@Override
		public void propertyChange(PropertyChangeEvent evt)
		{
			queryLanguageChanged((String) evt.getOldValue(), (String) evt.getNewValue());
		}
	}
	
	private PropertyChangeListener queryLanguageChangeListener = new QueryLanguageChangeListener();
	
	
	/**
	 * An array containing the built-in parameters that can be found and used in any report dataset.
	 */
	@SuppressWarnings("deprecation")
	private static final Object[] BUILT_IN_PARAMETERS = new Object[] { 
		JRParameter.REPORT_CONTEXT, ReportContext.class, 
		JRParameter.REPORT_PARAMETERS_MAP, java.util.Map.class, 
		JRParameter.JASPER_REPORTS_CONTEXT, JasperReportsContext.class, 
		JRParameter.JASPER_REPORT, JasperReport.class, 
		JRParameter.REPORT_CONNECTION, Connection.class,
		JRParameter.REPORT_MAX_COUNT, Integer.class, 
		JRParameter.REPORT_DATA_SOURCE, JRDataSource.class, 
		JRParameter.REPORT_SCRIPTLET, JRAbstractScriptlet.class, 
		JRParameter.REPORT_LOCALE, Locale.class, 
		JRParameter.REPORT_RESOURCE_BUNDLE, ResourceBundle.class,
		JRParameter.REPORT_TIME_ZONE, TimeZone.class, 
		JRParameter.REPORT_FORMAT_FACTORY, FormatFactory.class, 
		JRParameter.REPORT_CLASS_LOADER, ClassLoader.class,
		JRParameter.REPORT_URL_HANDLER_FACTORY, URLStreamHandlerFactory.class,
		JRParameter.REPORT_FILE_RESOLVER, FileResolver.class,
		JRParameter.REPORT_TEMPLATES, Collection.class,
		JRParameter.SORT_FIELDS, List.class,
		JRParameter.FILTER, DatasetFilter.class
		};


	
	/**
	 * An array containing the built-in parameters that can be found and used in any report/main dataset.
	 */
	private static final Object[] BUILT_IN_PARAMETERS_MAIN = new Object[] { 
		JRParameter.REPORT_VIRTUALIZER, JRVirtualizer.class, 
		JRParameter.IS_IGNORE_PAGINATION, Boolean.class };

	
	/**
	 * Create a dataset.
	 * 
	 * @param isMain whether this is the main dataset of the report or a sub dataset
	 * @see net.sf.jasperreports.engine.JRDataset#isMainDataset()
	 */
	public JRDesignDataset(boolean isMain)
	{
		this(DefaultJasperReportsContext.getInstance(), isMain);
	}

	/**
	 * Create a dataset.
	 * 
	 * @param isMain whether this is the main dataset of the report or a sub dataset
	 * @see net.sf.jasperreports.engine.JRDataset#isMainDataset()
	 */
	public JRDesignDataset(JasperReportsContext jasperReportsContext, boolean isMain)
	{
		super(isMain);
		
		this.jasperReportsContext = jasperReportsContext;
		
		addBuiltinParameters(BUILT_IN_PARAMETERS);
		
		if (isMain)
		{
			addBuiltinParameters(BUILT_IN_PARAMETERS_MAIN);
		}

		try 
		{
			addVariable(createPageNumberVariable());
			addVariable(createMasterCurrentPageVariable());
			addVariable(createMasterTotalPagesVariable());
			addVariable(createColumnNumberVariable());
			addVariable(createReportCountVariable());
			addVariable(createPageCountVariable());
			addVariable(createColumnCountVariable());
		}
		catch (JRException e)
		{
			//never reached
		}
	}

	private static JRDesignVariable createPageCountVariable()
	{
		JRDesignExpression expression;
		JRDesignVariable variable;
		variable = new JRDesignVariable();
		variable.setName(JRVariable.PAGE_COUNT);
		variable.setValueClass(Integer.class);
		variable.setResetType(ResetTypeEnum.PAGE);
		variable.setCalculation(CalculationEnum.COUNT);
		variable.setSystemDefined(true);
		expression = new JRDesignExpression();
		//expression.setValueClass(Integer.class);
		expression.setText("new java.lang.Integer(1)");
		variable.setExpression(expression);
		expression = new JRDesignExpression();
		//expression.setValueClass(Integer.class);
		expression.setText("new java.lang.Integer(0)");
		variable.setInitialValueExpression(expression);
		return variable;
	}

	private static JRDesignVariable createColumnNumberVariable()
	{
		JRDesignExpression expression;
		JRDesignVariable variable;
		variable = new JRDesignVariable();
		variable.setName(JRVariable.COLUMN_NUMBER);
		variable.setValueClass(Integer.class);
		//variable.setResetType(JRVariable.RESET_TYPE_COLUMN);
		variable.setResetType(ResetTypeEnum.PAGE);
		variable.setCalculation(CalculationEnum.SYSTEM);
		variable.setSystemDefined(true);
		expression = new JRDesignExpression();
		//expression.setValueClass(Integer.class);
		//expression.setText("($V{COLUMN_NUMBER} != null)?(Integer.valueOf($V{COLUMN_NUMBER}.intValue() + 1)):(Integer.valueOf(1))");
		expression.setText("new java.lang.Integer(1)");
		variable.setInitialValueExpression(expression);
		return variable;
	}

	private static JRDesignVariable createPageNumberVariable()
	{
		JRDesignVariable variable = new JRDesignVariable();
		variable.setName(JRVariable.PAGE_NUMBER);
		variable.setValueClass(Integer.class);
		//variable.setResetType(JRVariable.RESET_TYPE_PAGE);
		variable.setResetType(ResetTypeEnum.REPORT);
		variable.setCalculation(CalculationEnum.SYSTEM);
		variable.setSystemDefined(true);
		JRDesignExpression expression = new JRDesignExpression();
		//expression.setValueClass(Integer.class);
		//expression.setText("($V{PAGE_NUMBER} != null)?(Integer.valueOf($V{PAGE_NUMBER}.intValue() + 1)):(Integer.valueOf(1))");
		expression.setText("new java.lang.Integer(1)");
		variable.setInitialValueExpression(expression);
		return variable;
	}

	private static JRDesignVariable createMasterCurrentPageVariable()
	{
		JRDesignVariable variable = new JRDesignVariable();
		variable.setName(JRVariable.MASTER_CURRENT_PAGE);
		variable.setValueClass(Integer.class);
		variable.setResetType(ResetTypeEnum.REPORT);
		variable.setCalculation(CalculationEnum.SYSTEM);
		variable.setSystemDefined(true);
		return variable;
	}

	private static JRDesignVariable createMasterTotalPagesVariable()
	{
		JRDesignVariable variable = new JRDesignVariable();
		variable.setName(JRVariable.MASTER_TOTAL_PAGES);
		variable.setValueClass(Integer.class);
		variable.setResetType(ResetTypeEnum.REPORT);
		variable.setCalculation(CalculationEnum.SYSTEM);
		variable.setSystemDefined(true);
		return variable;
	}

	private static JRDesignVariable createColumnCountVariable()
	{
		JRDesignVariable variable;
		JRDesignExpression expression;
		variable = new JRDesignVariable();
		variable.setName(JRVariable.COLUMN_COUNT);
		variable.setValueClass(Integer.class);
		variable.setResetType(ResetTypeEnum.COLUMN);
		variable.setCalculation(CalculationEnum.COUNT);
		variable.setSystemDefined(true);
		expression = new JRDesignExpression();
		//expression.setValueClass(Integer.class);
		expression.setText("new java.lang.Integer(1)");
		variable.setExpression(expression);
		expression = new JRDesignExpression();
		//expression.setValueClass(Integer.class);
		expression.setText("new java.lang.Integer(0)");
		variable.setInitialValueExpression(expression);
		return variable;
	}

	private void addBuiltinParameters(Object[] parametersArray)
	{
		for (int i = 0; i < parametersArray.length; i++)
		{
			JRDesignParameter parameter = new JRDesignParameter();
			parameter.setName((String) parametersArray[i++]);
			
			Object parameterType = parametersArray[i];
			if (parameterType instanceof Class<?>)
			{
				parameter.setValueClass((Class<?>) parameterType);
			}
			else if (parameterType instanceof String)
			{
				parameter.setValueClassName((String) parameterType);
			}
			else
			{
				throw 
					new JRRuntimeException(
						EXCEPTION_MESSAGE_KEY_UNKNOWN_BUILTIN_PARAMETER_TYPE,
						new Object[]{parameterType, parameterType.getClass().getName()});
			}
			
			parameter.setSystemDefined(true);
			try
			{
				addParameter(parameter);
			}
			catch (JRException e)
			{
				// never reached
			}
		}
	}

	private static JRDesignVariable createReportCountVariable()
	{
		JRDesignVariable variable = new JRDesignVariable();
		variable.setName(JRVariable.REPORT_COUNT);
		variable.setValueClass(Integer.class);
		variable.setResetType(ResetTypeEnum.REPORT);
		variable.setCalculation(CalculationEnum.COUNT);
		variable.setSystemDefined(true);
		JRDesignExpression expression = new JRDesignExpression();
		//expression.setValueClass(Integer.class);
		expression.setText("new java.lang.Integer(1)");
		variable.setExpression(expression);
		expression = new JRDesignExpression();
		//expression.setValueClass(Integer.class);
		expression.setText("new java.lang.Integer(0)");
		variable.setInitialValueExpression(expression);
		return variable;
	}

	
	/**
	 * Sets the unique identifier for the report.
	 * 
	 * @param uuid the identifier
	 */
	public void setUUID(UUID uuid)
	{
		this.uuid = uuid;
		this.ownUUID = uuid != null;
	}
	
	/**
	 * Determines whether the report has an existing unique identifier.
	 * 
	 * Note that when no existing identifier is set, {@link #getUUID()} would generate and return
	 * an identifier.
	 * 
	 * @return whether the report has an externally set unique identifier
	 * @see #setUUID(UUID)
	 */
	public boolean hasUUID()
	{
		return ownUUID;
	}
	
	/**
	 * Sets the name of the dataset.
	 * @param name the name of the dataset
	 * @see net.sf.jasperreports.engine.JRDataset#getName()
	 */
	public void setName(String name)
	{
		Object old = this.name;
		this.name = name;
		getEventSupport().firePropertyChange(PROPERTY_NAME, old, this.name);
	}

	
	
	@Override
	public JRScriptlet[] getScriptlets()
	{
		JRScriptlet[] scriptletsArray = new JRScriptlet[scriptletsList.size()];

		scriptletsList.toArray(scriptletsArray);

		return scriptletsArray;
	}

	
	/**
	 * Returns the list of scriptlets, excluding the scriptletClass one.
	 * 
	 * @return list of {@link JRScriptlet JRScriptlet} objects
	 */
	public List<JRScriptlet> getScriptletsList()
	{
		return scriptletsList;
	}

	
	/**
	 * Returns the map of scriptlets, excluding the scriptletClass one, indexed by name.
	 * 
	 * @return {@link JRScriptlet JRScriptlet} objects indexed by name
	 */
	public Map<String, JRScriptlet> getScriptletsMap()
	{
		return scriptletsMap;
	}

	
	/**
	 * Adds a scriptlet to the dataset.
	 * @param scriptlet the scriptlet to add
	 * @throws JRException
	 * @see net.sf.jasperreports.engine.JRDataset#getScriptlets()
	 */
	public void addScriptlet(JRScriptlet scriptlet) throws JRException
	{
		addScriptlet(scriptletsList.size(), scriptlet);
	}

	
	/**
	 * Inserts a scriptlet at the specified position into the dataset.
	 * @param index the scriptlet position
	 * @param scriptlet the scriptlet to insert
	 * @throws JRException
	 * @see net.sf.jasperreports.engine.JRDataset#getScriptlets()
	 */
	public void addScriptlet(int index, JRScriptlet scriptlet) throws JRException
	{
		if (scriptletsMap.containsKey(scriptlet.getName()))
		{
			throw 
			new JRException(
				EXCEPTION_MESSAGE_KEY_DUPLICATE_SCRIPTLET,
				new Object[]{scriptlet.getName()});
		}

		JRDesignParameter scriptletParameter = new JRDesignParameter();
		scriptletParameter.setName(scriptlet.getName() 
				+ JRScriptlet.SCRIPTLET_PARAMETER_NAME_SUFFIX);
		scriptletParameter.setValueClassName(scriptlet.getValueClassName());
		scriptletParameter.setSystemDefined(true);
		scriptletParameter.setForPrompting(false);

		addParameter(scriptletParameter);

		scriptletsList.add(index, scriptlet);
		scriptletsMap.put(scriptlet.getName(), scriptlet);
		
		getEventSupport().fireCollectionElementAddedEvent(PROPERTY_SCRIPTLETS, scriptlet, index);
	}

	
	/**
	 * Removes a scriptlet from the dataset.
	 * 
	 * @param scriptletName the scriptlet name
	 * @return the removed scriptlet, or <code>null</code> if the scriptlet was not found
	 */
	public JRScriptlet removeScriptlet(String scriptletName)
	{
		return removeScriptlet(scriptletsMap.get(scriptletName));
	}

	
	/**
	 * Removes a scriptlet from the dataset.
	 * 
	 * @param scriptlet the scriptlet to be removed
	 * @return the scriptlet to be removed
	 */
	public JRScriptlet removeScriptlet(JRScriptlet scriptlet)
	{
		if (scriptlet != null)
		{
			removeParameter(scriptlet.getName() 
					+ JRScriptlet.SCRIPTLET_PARAMETER_NAME_SUFFIX);
			int idx = scriptletsList.indexOf(scriptlet);
			if (idx >= 0)
			{
				scriptletsList.remove(idx);
				scriptletsMap.remove(scriptlet.getName());
				getEventSupport().fireCollectionElementRemovedEvent(PROPERTY_SCRIPTLETS, scriptlet, idx);
			}
		}

		return scriptlet;
	}

	
	@Override
	public JRParameter[] getParameters()
	{
		JRParameter[] parametersArray = new JRParameter[parametersList.size()];

		parametersList.toArray(parametersArray);

		return parametersArray;
	}

	
	/**
	 * Returns the list of parameters, including build-in ones.
	 * 
	 * @return list of {@link JRParameter JRParameter} objects
	 */
	public List<JRParameter> getParametersList()
	{
		return parametersList;
	}

	
	/**
	 * Returns the map of parameters, including build-in ones, indexed by name.
	 * 
	 * @return {@link JRParameter JRParameter} objects indexed by name
	 */
	public Map<String, JRParameter> getParametersMap()
	{
		return parametersMap;
	}

	
	/**
	 * Adds a parameter to the dataset.
	 * @param parameter the parameter to add
	 * @throws JRException
	 * @see net.sf.jasperreports.engine.JRDataset#getParameters()
	 */
	public void addParameter(JRParameter parameter) throws JRException
	{
		addParameter(parametersList.size(), parameter);
	}

	
	/**
	 * Inserts a parameter at the specified position into the dataset.
	 * @param index the parameter position
	 * @param parameter the parameter to insert
	 * @throws JRException
	 * @see net.sf.jasperreports.engine.JRDataset#getParameters()
	 */
	public void addParameter(int index, JRParameter parameter) throws JRException
	{
		if (parametersMap.containsKey(parameter.getName()))
		{
			throw 
				new JRException(
					EXCEPTION_MESSAGE_KEY_DUPLICATE_PARAMETER,
					new Object[]{parameter.getName()});
		}

		parametersList.add(index, parameter);
		parametersMap.put(parameter.getName(), parameter);
		
		getEventSupport().fireCollectionElementAddedEvent(PROPERTY_PARAMETERS, parameter, index);
	}

	
	/**
	 * Removes a parameter from the dataset.
	 * 
	 * @param parameterName the parameter name
	 * @return the removed parameter, or <code>null</code> if the parameter was not found
	 */
	public JRParameter removeParameter(String parameterName)
	{
		return removeParameter(parametersMap.get(parameterName));
	}

	
	/**
	 * Removes a parameter from the dataset.
	 * 
	 * @param parameter the parameter to be removed
	 * @return the parameter to be removed
	 */
	public JRParameter removeParameter(JRParameter parameter)
	{
		if (parameter != null)
		{
			int idx = parametersList.indexOf(parameter);
			if (idx >= 0)
			{
				parametersList.remove(idx);
				parametersMap.remove(parameter.getName());
				getEventSupport().fireCollectionElementRemovedEvent(PROPERTY_PARAMETERS, parameter, idx);
			}
		}

		return parameter;
	}

	
	/**
	 * Sets the dataset query.
	 * 
	 * @param query the query
	 * @see net.sf.jasperreports.engine.JRDataset#getQuery()
	 */
	public void setQuery(JRDesignQuery query)
	{
		Object old = this.query;
		String oldLanguage = null;
		if (this.query != null)
		{
			((JRDesignQuery) this.query).removePropertyChangeListener(JRDesignQuery.PROPERTY_LANGUAGE, queryLanguageChangeListener);
			oldLanguage = this.query.getLanguage();
		}
		this.query = query;
		String newLanguage = null;
		if (query != null)
		{
			query.addPropertyChangeListener(JRDesignQuery.PROPERTY_LANGUAGE, queryLanguageChangeListener);
			newLanguage = query.getLanguage();
		}
		queryLanguageChanged(oldLanguage, newLanguage);
		getEventSupport().firePropertyChange(PROPERTY_QUERY, old, this.query);
	}

	
	/**
	 * Sets the scriptlet class name.
	 * <p>
	 * If no scriptlet class name is specified, a default scriptlet is used.
	 * 
	 * @param scriptletClass the class name of the scriptlet
	 * @see net.sf.jasperreports.engine.JRDataset#getScriptletClass()
	 */
	public void setScriptletClass(String scriptletClass)
	{
		Object old = this.scriptletClass;
		this.scriptletClass = scriptletClass;
		if (scriptletClass == null)
		{
			((JRDesignParameter) parametersMap.get(JRParameter.REPORT_SCRIPTLET)).setValueClass(JRAbstractScriptlet.class);
		}
		else
		{
			((JRDesignParameter) parametersMap.get(JRParameter.REPORT_SCRIPTLET)).setValueClassName(scriptletClass);
		}
		getEventSupport().firePropertyChange(PROPERTY_SCRIPTLET_CLASS, old, this.scriptletClass);
	}

	
	@Override
	public JRField[] getFields()
	{
		JRField[] fieldsArray = new JRField[fieldsList.size()];

		fieldsList.toArray(fieldsArray);

		return fieldsArray;
	}


	/**
	 * Returns the list of fields.
	 * 
	 * @return list of {@link JRField JRField} objects
	 */
	public List<JRField> getFieldsList()
	{
		return fieldsList;
	}

	
	/**
	 * Returns the map of fields indexed by name.
	 * 
	 * @return {@link JRField JRField} objects indexed by name
	 */
	public Map<String, JRField> getFieldsMap()
	{
		return fieldsMap;
	}

	
	/**
	 * Adds a field to the dataset.
	 * @param field the field to add
	 * @throws JRException
	 * @see net.sf.jasperreports.engine.JRDataset#getFields()
	 */
	public void addField(JRField field) throws JRException
	{
		addField(fieldsList.size(), field);
	}

	
	/**
	 * Inserts a field at the specified position into the dataset.
	 * @param index the field position
	 * @param field the field to insert
	 * @throws JRException
	 * @see net.sf.jasperreports.engine.JRDataset#getFields()
	 */
	public void addField(int index, JRField field) throws JRException
	{
		if (fieldsMap.containsKey(field.getName()))
		{
			throw 
				new JRException(
					EXCEPTION_MESSAGE_KEY_DUPLICATE_FIELD,
					new Object[]{field.getName()});
		}

		fieldsList.add(index, field);
		fieldsMap.put(field.getName(), field);
		
		getEventSupport().fireCollectionElementAddedEvent(PROPERTY_FIELDS, field, index);
	}

	
	/**
	 * Removes a field from the dataset.
	 * 
	 * @param fieldName the field name
	 * @return the removed field, or <code>null</code> if the field was not found
	 */
	public JRField removeField(String fieldName)
	{
		return removeField(fieldsMap.get(fieldName));
	}

	
	/**
	 * Removes a field from the dataset.
	 * 
	 * @param field the field to be removed
	 * @return the field to be removed
	 */
	public JRField removeField(JRField field)
	{
		if (field != null)
		{
			int idx = fieldsList.indexOf(field);
			if (idx >= 0)
			{
				fieldsList.remove(idx);
				fieldsMap.remove(field.getName());
				
				getEventSupport().fireCollectionElementRemovedEvent(PROPERTY_FIELDS, field, idx);
			}
		}

		return field;
	}

	
	@Override
	public JRSortField[] getSortFields()
	{
		JRSortField[] sortFieldsArray = new JRSortField[sortFieldsList.size()];

		sortFieldsList.toArray(sortFieldsArray);

		return sortFieldsArray;
	}


	/**
	 * Returns the list of sort fields.
	 * 
	 * @return list of {@link JRSortField JRSortField} objects
	 */
	public List<JRSortField> getSortFieldsList()
	{
		return sortFieldsList;
	}

	
	/**
	 * Returns the map of sort fields indexed by name and type.
	 * 
	 * @return {@link JRField JRField} objects indexed by name
	 */
	public Map<String, JRSortField> getSortFieldsMap()
	{
		return sortFieldsMap;
	}

	
	/**
	 * Adds a sort field to the dataset.
	 * @param sortField the sort field to add
	 * @throws JRException
	 * @see net.sf.jasperreports.engine.JRDataset#getSortFields()
	 */
	public void addSortField(JRSortField sortField) throws JRException
	{
		addSortField(sortFieldsList.size(), sortField);
	}

	
	/**
	 * Inserts a sort field at specified position into the dataset.
	 * @param index the sort field position
	 * @param sortField the sort field to insert
	 * @throws JRException
	 * @see net.sf.jasperreports.engine.JRDataset#getSortFields()
	 */
	public void addSortField(int index, JRSortField sortField) throws JRException
	{
		String sortFieldKey = getSortFieldKey(sortField);
		if (sortFieldsMap.containsKey(sortFieldKey))
		{
			throw 
				new JRException(
					EXCEPTION_MESSAGE_KEY_DUPLICATE_SORT_FIELD,
					new Object[]{sortField.getName()});
		}

		sortFieldsList.add(index, sortField);
		sortFieldsMap.put(sortFieldKey, sortField);
		
		getEventSupport().fireCollectionElementAddedEvent(PROPERTY_SORT_FIELDS, sortField, index);
	}

	
	/**
	 * Removes a sort field from the dataset.
	 * 
	 * @param fieldName the field name
	 * @return the removed sort field, or <code>null</code> if the sort field was not found
	 * @deprecated To be removed.
	 */
	public JRSortField removeSortField(String fieldName)
	{
		return removeSortField(sortFieldsMap.get(getSortFieldKey(new JRDesignSortField(fieldName, SortFieldTypeEnum.FIELD, SortOrderEnum.ASCENDING))));
	}

	
	/**
	 * Removes a sort field from the dataset.
	 * 
	 * @param sortField the sort field to be removed
	 * @return the sort field to be removed
	 */
	public JRSortField removeSortField(JRSortField sortField)
	{
		if (sortField != null)
		{
			int idx = sortFieldsList.indexOf(sortField);
			if (idx >= 0)
			{
				sortFieldsList.remove(idx);
				sortFieldsMap.remove(getSortFieldKey(sortField));
				getEventSupport().fireCollectionElementRemovedEvent(PROPERTY_SORT_FIELDS, sortField, idx);
			}
		}

		return sortField;
	}

	
	@Override
	public JRVariable[] getVariables()
	{
		JRVariable[] variablesArray = new JRVariable[variablesList.size()];

		variablesList.toArray(variablesArray);

		return variablesArray;
	}

	
	/**
	 * Returns the list of variables, including build-in ones.
	 * 
	 * @return list of {@link JRVariable JRVariable} objects
	 */
	
	public List<JRVariable> getVariablesList()
	{
		return variablesList;
	}

	
	/**
	 * Returns the map of variable, including build-in ones, indexed by name.
	 * 
	 * @return {@link JRVariable JRVariable} objects indexed by name
	 */
	public Map<String, JRVariable> getVariablesMap()
	{
		return variablesMap;
	}

	
	/**
	 * Adds a variable to the dataset.
	 * @param variable the variable to add
	 * @throws JRException
	 * @see net.sf.jasperreports.engine.JRDataset#getVariables()
	 */
	public void addVariable(JRDesignVariable variable) throws JRException
	{
		addVariable(variablesList.size(), variable, false);
	}
	
	
	/**
	 * Inserts a variable at specified position into the dataset.
	 * @param index the variable position
	 * @param variable the variable to insert
	 * @throws JRException
	 * @see net.sf.jasperreports.engine.JRDataset#getVariables()
	 */
	public void addVariable(int index, JRDesignVariable variable) throws JRException
	{
		addVariable(index, variable, variable.isSystemDefined());
	}
	
	
	/**
	 * Adds a variable to the dataset.
	 * 
	 * @param variable the variable to add
	 * @param system whether the variable should be added before user defined variables
	 * or at the end of the variables list
	 * @throws JRException
	 */
	protected void addVariable(JRDesignVariable variable, boolean system) throws JRException
	{
		addVariable(variablesList.size(), variable, system);
	}
	
	
	/**
	 * Inserts a variable at specified position into the dataset.
	 * 
	 * @param index the variable position
	 * @param variable the variable to insert
	 * @param system whether the variable should be inserted before user defined variables
	 * or at the end of the variables list
	 * @throws JRException
	 */
	protected void addVariable(int index, JRDesignVariable variable, boolean system) throws JRException
	{
		if (variablesMap.containsKey(variable.getName()))
		{
			throw 
				new JRException(
					EXCEPTION_MESSAGE_KEY_DUPLICATE_VARIABLE,
					new Object[]{variable.getName()});
		}

		if (system)
		{
			// add the variable before the first non-system variable
			ListIterator<JRVariable> it = variablesList.listIterator();
			while (it.hasNext())
			{
				JRVariable var = it.next();
				if (!var.isSystemDefined())
				{
					it.previous();
					break;
				}
			}
			it.add(variable);
			index = it.previousIndex();
		}
		else
		{
			variablesList.add(index, variable);
		}
		
		variablesMap.put(variable.getName(), variable);
		
		getEventSupport().fireCollectionElementAddedEvent(PROPERTY_VARIABLES, variable, index);
	}

	
	/**
	 * Removes a variable from the dataset.
	 * 
	 * @param variableName the variable name
	 * @return the removed variable, or <code>null</code> if the variable was not found
	 */
	public JRVariable removeVariable(String variableName)
	{
		return removeVariable(variablesMap.get(variableName));
	}

	
	/**
	 * Removes a variable from the dataset.
	 * 
	 * @param variable the variable to be removed
	 * @return the variable to be removed
	 */
	public JRVariable removeVariable(JRVariable variable)
	{
		if (variable != null)
		{
			int idx = variablesList.indexOf(variable);
			if (idx >= 0)
			{
				variablesList.remove(idx);
				variablesMap.remove(variable.getName());
				getEventSupport().fireCollectionElementRemovedEvent(PROPERTY_VARIABLES, variable, idx);
			}
		}

		return variable;
	}

	
	@Override
	public JRGroup[] getGroups()
	{
		JRGroup[] groupsArray = new JRGroup[groupsList.size()];

		groupsList.toArray(groupsArray);

		return groupsArray;
	}

	
	/**
	 * Returns the list of groups.
	 * 
	 * @return list of {@link JRGroup JRGroup} objects
	 */
	public List<JRGroup> getGroupsList()
	{
		return groupsList;
	}

	
	/**
	 * Returns the map of groups indexed by name.
	 * 
	 * @return {@link JRGroup JRGroup} objects indexed by name
	 */
	public Map<String, JRGroup> getGroupsMap()
	{
		return groupsMap;
	}

	
	/**
	 * Adds a group to the dataset.
	 * @param group the group to add
	 * @throws JRException
	 * @see net.sf.jasperreports.engine.JRDataset#getGroups()
	 */
	public void addGroup(JRDesignGroup group) throws JRException
	{
		addGroup(groupsList.size(), group);
	}

	
	/**
	 * Inserts a group at the specified position into the dataset.
	 * @param index the group position
	 * @param group the group to insert
	 * @throws JRException
	 * @see net.sf.jasperreports.engine.JRDataset#getGroups()
	 */
	public void addGroup(int index, JRDesignGroup group) throws JRException
	{
		if (groupsMap.containsKey(group.getName()))
		{
			throw 
				new JRException(
					EXCEPTION_MESSAGE_KEY_DUPLICATE_GROUP,
					new Object[]{group.getName()});
		}

		JRDesignVariable countVariable = new JRDesignVariable();
		countVariable.setName(group.getName() + "_COUNT");
		countVariable.setValueClass(Integer.class);
		countVariable.setResetType(ResetTypeEnum.GROUP);
		countVariable.setResetGroup(group);
		countVariable.setCalculation(CalculationEnum.COUNT);
		countVariable.setSystemDefined(true);
		JRDesignExpression expression = new JRDesignExpression();
		//expression.setValueClass(Integer.class);
		expression.setText("new java.lang.Integer(1)");
		countVariable.setExpression(expression);
		expression = new JRDesignExpression();
		//expression.setValueClass(Integer.class);
		expression.setText("new java.lang.Integer(0)");
		countVariable.setInitialValueExpression(expression);

		addVariable(countVariable, true);

		group.setCountVariable(countVariable);

		groupsList.add(index, group);
		groupsMap.put(group.getName(), group);
		
		getEventSupport().fireCollectionElementAddedEvent(PROPERTY_GROUPS, group, index);
	}

	
	
	/**
	 * Removes a group from the dataset.
	 * 
	 * @param groupName the group name
	 * @return the removed group, or <code>null</code> if the group was not found
	 */
	public JRGroup removeGroup(String groupName)
	{
		return removeGroup(groupsMap.get(groupName));
	}

	
	/**
	 * Removes a group from the dataset.
	 * 
	 * @param group the group to be removed
	 * @return the group to be removed
	 */
	public JRGroup removeGroup(JRGroup group)
	{
		if (group != null)
		{
			removeVariable(group.getCountVariable());
			int idx = groupsList.indexOf(group);
			if (idx >= 0)
			{
				groupsList.remove(idx);
				groupsMap.remove(group.getName());
				getEventSupport().fireCollectionElementRemovedEvent(PROPERTY_GROUPS, group, idx);
			}
		}

		return group;
	}
	
	
	/**
	 * Sets the base name of resource bundle to be used by the dataset.
	 * 
	 * @param resourceBundle the resource bundle base name
	 */
	public void setResourceBundle(String resourceBundle)
	{
		Object old = this.resourceBundle;
		this.resourceBundle = resourceBundle;
		getEventSupport().firePropertyChange(PROPERTY_RESOURCE_BUNDLE, old, this.resourceBundle);
	}
	
	
	protected void queryLanguageChanged(String oldLanguage, String newLanguage)
	{
		try
		{
			if (oldLanguage != null)
			{
				QueryExecuterFactory queryExecuterFactory = JRQueryExecuterUtils.getInstance(jasperReportsContext).getExecuterFactory(oldLanguage);//FIXMECONTEXT use some thread local
				Object[] builtinParameters = queryExecuterFactory.getBuiltinParameters();
				if (builtinParameters != null)
				{
					removeBuiltinParameters(builtinParameters);
				}
			}

			if (newLanguage != null)
			{
				QueryExecuterFactory queryExecuterFactory = JRQueryExecuterUtils.getInstance(jasperReportsContext).getExecuterFactory(newLanguage);
				Object[] builtinParameters = queryExecuterFactory.getBuiltinParameters();
				if (builtinParameters != null)
				{
					addBuiltinParameters(builtinParameters);
					sortSystemParamsFirst();
				}
			}
		}
		catch (JRException e)
		{
			throw new JRRuntimeException(e);
		}
	}

	
	private void sortSystemParamsFirst()
	{
		Collections.sort(parametersList, new Comparator<JRParameter>()
				{
					@Override
					public int compare(JRParameter p1, JRParameter p2)
					{
//						JRParameter p1 = (JRParameter) o1;
//						JRParameter p2 = (JRParameter) o2;
						boolean s1 = p1.isSystemDefined();
						boolean s2 = p2.isSystemDefined();
						
						return s1 ? (s2 ? 0 : -1) : (s2 ? 1 : 0);
					}
				});
	}

	private void removeBuiltinParameters(Object[] builtinParameters)
	{
		for (int i = 0; i < builtinParameters.length; i += 2)
		{
			String parameterName = (String) builtinParameters[i];
			JRParameter parameter = parametersMap.get(parameterName);
			if (parameter != null && parameter.isSystemDefined())
			{
				removeParameter(parameter);
			}
		}
	}
	
	
	/**
	 * Adds/sets a property value.
	 * 
	 * @param propName the name of the property
	 * @param value the value of the property
	 */
	public void setProperty(String propName, String value)
	{
		//TODO event
		getPropertiesMap().setProperty(propName, value);
	}


	/**
	 * Add a dynamic/expression-based property.
	 * 
	 * @param propertyExpression the property to add
	 * @see #getPropertyExpressions()
	 */
	public void addPropertyExpression(DatasetPropertyExpression propertyExpression)
	{
		propertyExpressions.add(propertyExpression);
		getEventSupport().fireCollectionElementAddedEvent(PROPERTY_PROPERTY_EXPRESSIONS, 
				propertyExpression, propertyExpressions.size() - 1);
	}

	/**
	 * Remove a property expression.
	 * 
	 * @param propertyExpression the property expression to remove
	 * @see #addPropertyExpression(DatasetPropertyExpression)
	 */
	public void removePropertyExpression(DatasetPropertyExpression propertyExpression)
	{
		int idx = propertyExpressions.indexOf(propertyExpression);
		if (idx >= 0)
		{
			propertyExpressions.remove(idx);
			
			getEventSupport().fireCollectionElementRemovedEvent(PROPERTY_PROPERTY_EXPRESSIONS, 
					propertyExpression, idx);
		}
	}
<<<<<<< HEAD
	
	/**
	 * Remove a property expression.
	 * 
	 * @param name the name of the property to remove
	 * @return the removed property expression (if found)
	 */
	public DatasetPropertyExpression removePropertyExpression(String name)
	{
		DatasetPropertyExpression removed = null;
		for (ListIterator<DatasetPropertyExpression> it = propertyExpressions.listIterator(); it.hasNext();)
		{
			DatasetPropertyExpression prop = it.next();
			if (name.equals(prop.getName()))
			{
				removed = prop;
				int idx = it.previousIndex();
				
				it.remove();
				getEventSupport().fireCollectionElementRemovedEvent(PROPERTY_PROPERTY_EXPRESSIONS, 
						removed, idx);
				break;
			}
		}
		return removed;
=======
	
	/**
	 * Remove a property expression.
	 * 
	 * @param name the name of the property to remove
	 * @return the removed property expression (if found)
	 */
	public DatasetPropertyExpression removePropertyExpression(String name)
	{
		DatasetPropertyExpression removed = null;
		for (ListIterator<DatasetPropertyExpression> it = propertyExpressions.listIterator(); it.hasNext();)
		{
			DatasetPropertyExpression prop = it.next();
			if (name.equals(prop.getName()))
			{
				removed = prop;
				int idx = it.previousIndex();
				
				it.remove();
				getEventSupport().fireCollectionElementRemovedEvent(PROPERTY_PROPERTY_EXPRESSIONS, 
						removed, idx);
				break;
			}
		}
		return removed;
	}
	
	/**
	 * Returns the list of property expressions.
	 * 
	 * @return the list of property expressions ({@link DatasetPropertyExpression} instances)
	 * @see #addPropertyExpression(DatasetPropertyExpression)
	 */
	public List<DatasetPropertyExpression> getPropertyExpressionsList()
	{
		return propertyExpressions;
>>>>>>> 5b2e677f
	}
	
	@Override
	public DatasetPropertyExpression[] getPropertyExpressions()
	{
		DatasetPropertyExpression[] props;
		if (propertyExpressions.isEmpty())
		{
			props = null;
		}
		else
		{
			props = propertyExpressions.toArray(new DatasetPropertyExpression[propertyExpressions.size()]);
		}
		return props;
	}


	/**
	 * Returns the list of property expressions.
	 * 
	 * @return the list of property expressions ({@link DatasetPropertyExpression} instances)
	 * @see #addPropertyExpression(DatasetPropertyExpression)
	 */
	public List<DatasetPropertyExpression> getPropertyExpressionsList()
	{
		return propertyExpressions;
	}
	
	@Override
	public DatasetPropertyExpression[] getPropertyExpressions()
	{
		DatasetPropertyExpression[] props;
		if (propertyExpressions.isEmpty())
		{
			props = null;
		}
		else
		{
			props = propertyExpressions.toArray(new DatasetPropertyExpression[propertyExpressions.size()]);
		}
		return props;
	}


	/**
	 * Sets the dataset filter expression.
	 * <p>
	 * The expression value class should be <code>java.lang.Boolean</code>.
	 * </p>
	 * 
	 * @param expression the boolean expression to use as filter expression
	 * @see JRDataset#getFilterExpression()
	 */
	public void setFilterExpression(JRExpression expression)
	{
		Object old = this.filterExpression;
		this.filterExpression = expression;
		getEventSupport().firePropertyChange(PROPERTY_FILTER_EXPRESSION, old, this.filterExpression);
	}


	/**
	 * 
	 */
	private String getSortFieldKey(JRSortField sortField)
	{
		return sortField.getName() + "|" + sortField.getType().getName();
	}

	
	/**
	 * 
	 */
	private void readObject(java.io.ObjectInputStream in) throws IOException, ClassNotFoundException
	{
		in.defaultReadObject();
		
		if (sortFieldsMap == null)
		{
			sortFieldsMap = new HashMap<String, JRSortField>();
		}
		if (sortFieldsList == null)
		{
			sortFieldsList = new ArrayList<JRSortField>();
		}
		
		if (propertyExpressions == null)
		{
			propertyExpressions = new ArrayList<DatasetPropertyExpression>();
		}

		@SuppressWarnings("resource")
		ContextClassLoaderObjectInputStream cclois = 
			in instanceof ContextClassLoaderObjectInputStream ? (ContextClassLoaderObjectInputStream)in : null;
		if (cclois == null)
		{
			jasperReportsContext = DefaultJasperReportsContext.getInstance();
		}
		else
		{
			jasperReportsContext = cclois.getJasperReportsContext();
		}
	}

	@Override
	public Object clone() 
	{
		JRDesignDataset clone = (JRDesignDataset)super.clone();
		
		if (parametersList != null)
		{
			clone.parametersList = new ArrayList<JRParameter>(parametersList.size());
			clone.parametersMap = new HashMap<String, JRParameter>(parametersList.size());
			for(int i = 0; i < parametersList.size(); i++)
			{
				JRParameter parameter = JRCloneUtils.nullSafeClone(parametersList.get(i));
				clone.parametersList.add(parameter);
				clone.parametersMap.put(parameter.getName(), parameter);
			}
		}
		
		if (fieldsList != null)
		{
			clone.fieldsList = new ArrayList<JRField>(fieldsList.size());
			clone.fieldsMap = new HashMap<String, JRField>(fieldsList.size());
			for(int i = 0; i < fieldsList.size(); i++)
			{
				JRField field = JRCloneUtils.nullSafeClone(fieldsList.get(i));
				clone.fieldsList.add(field);
				clone.fieldsMap.put(field.getName(), field);
			}
		}
		
		if (sortFieldsList != null)
		{
			clone.sortFieldsList = new ArrayList<JRSortField>(sortFieldsList.size());
			clone.sortFieldsMap = new HashMap<String, JRSortField>(sortFieldsList.size());
			for(int i = 0; i < sortFieldsList.size(); i++)
			{
				JRSortField sortField = JRCloneUtils.nullSafeClone(sortFieldsList.get(i));
				clone.sortFieldsList.add(sortField);
				clone.sortFieldsMap.put(getSortFieldKey(sortField), sortField);
			}
		}
		
		if (variablesList != null)
		{
			clone.variablesList = new ArrayList<JRVariable>(variablesList.size());
			clone.variablesMap = new HashMap<String, JRVariable>(variablesList.size());
			for(int i = 0; i < variablesList.size(); i++)
			{
				JRVariable variable = JRCloneUtils.nullSafeClone(variablesList.get(i));
				clone.variablesList.add(variable);
				clone.variablesMap.put(variable.getName(), variable);
			}
		}
		
		if (groupsList != null)
		{
			clone.groupsList = new ArrayList<JRGroup>(groupsList.size());
			clone.groupsMap = new HashMap<String, JRGroup>(groupsList.size());
			for(int i = 0; i < groupsList.size(); i++)
			{
				JRGroup group = JRCloneUtils.nullSafeClone(groupsList.get(i));
				clone.groupsList.add(group);
				clone.groupsMap.put(group.getName(), group);
			}
		}

		clone.propertyExpressions = JRCloneUtils.cloneList(propertyExpressions);
		
		return clone;
	}
	
}<|MERGE_RESOLUTION|>--- conflicted
+++ resolved
@@ -1331,7 +1331,6 @@
 					propertyExpression, idx);
 		}
 	}
-<<<<<<< HEAD
 	
 	/**
 	 * Remove a property expression.
@@ -1357,32 +1356,6 @@
 			}
 		}
 		return removed;
-=======
-	
-	/**
-	 * Remove a property expression.
-	 * 
-	 * @param name the name of the property to remove
-	 * @return the removed property expression (if found)
-	 */
-	public DatasetPropertyExpression removePropertyExpression(String name)
-	{
-		DatasetPropertyExpression removed = null;
-		for (ListIterator<DatasetPropertyExpression> it = propertyExpressions.listIterator(); it.hasNext();)
-		{
-			DatasetPropertyExpression prop = it.next();
-			if (name.equals(prop.getName()))
-			{
-				removed = prop;
-				int idx = it.previousIndex();
-				
-				it.remove();
-				getEventSupport().fireCollectionElementRemovedEvent(PROPERTY_PROPERTY_EXPRESSIONS, 
-						removed, idx);
-				break;
-			}
-		}
-		return removed;
 	}
 	
 	/**
@@ -1394,7 +1367,6 @@
 	public List<DatasetPropertyExpression> getPropertyExpressionsList()
 	{
 		return propertyExpressions;
->>>>>>> 5b2e677f
 	}
 	
 	@Override
