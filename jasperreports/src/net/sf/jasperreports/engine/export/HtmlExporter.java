--- conflicted
+++ resolved
@@ -91,11 +91,6 @@
 import net.sf.jasperreports.engine.export.tabulator.TableCell;
 import net.sf.jasperreports.engine.export.tabulator.TablePosition;
 import net.sf.jasperreports.engine.export.tabulator.Tabulator;
-<<<<<<< HEAD
-=======
-import net.sf.jasperreports.engine.fonts.FontInfo;
-import net.sf.jasperreports.engine.fonts.FontSetInfo;
->>>>>>> e57294af
 import net.sf.jasperreports.engine.type.HorizontalImageAlignEnum;
 import net.sf.jasperreports.engine.type.HyperlinkTypeEnum;
 import net.sf.jasperreports.engine.type.LineDirectionEnum;
@@ -2501,28 +2496,6 @@
 		return (int)toZoom((float)size);
 	}
 
-	@Override
-	protected JRStyledText getStyledText(JRPrintText textElement, boolean setBackcolor)
-	{
-		JRStyledText styledText = styledTextUtil.getProcessedStyledText(textElement, 
-				setBackcolor ? allSelector : noBackcolorSelector, getExporterKey());
-		
-		if (styledText != null)
-		{
-			short[] lineBreakOffsets = textElement.getLineBreakOffsets();
-			if (lineBreakOffsets != null && lineBreakOffsets.length > 0)
-			{
-				//insert new lines at the line break positions saved at fill time
-				//cloning the text first
-				//FIXME do we need this?  styled text instances are no longer shared
-				styledText = styledText.cloneText();
-				styledText.insert("\n", lineBreakOffsets);
-			}
-		}
-		
-		return styledText;
-	}
-
 	private void addSearchAttributes(JRStyledText styledText, JRPrintText textElement) {
 		ReportContext reportContext = getReportContext();
 		if (reportContext != null) {
@@ -2641,84 +2614,6 @@
 			boolean hyperlinkStarted
 			) throws IOException
 	{
-<<<<<<< HEAD
-=======
-		boolean isBold = TextAttribute.WEIGHT_BOLD.equals(attributes.get(TextAttribute.WEIGHT));
-		boolean isItalic = TextAttribute.POSTURE_OBLIQUE.equals(attributes.get(TextAttribute.POSTURE));
-
-		String fontFamilyAttr = (String)attributes.get(TextAttribute.FAMILY);
-		FontInfo fontInfo = (FontInfo) attributes.get(JRTextAttribute.FONT_INFO);
-		
-		String defaultFontFamily;
-		if (fontInfo == null)
-		{
-			//no resolved font, using the family
-			defaultFontFamily = fontFamilyAttr;
-			//check if the family is an extension font family
-			fontInfo = fontUtil.getFontInfo(fontFamilyAttr, locale);
-		}
-		else
-		{
-			//we have an already resolved font, using it
-			defaultFontFamily = fontInfo.getFontFamily().getName();
-		}
-		
-		String exportFont = null;
-		if (fontInfo == null)
-		{
-			//we don't have a resolved font family, check if it's a font set
-			FontSetInfo fontSetInfo = fontUtil.getFontSetInfo(fontFamilyAttr, locale);
-			if (fontSetInfo != null)
-			{
-				//it's a font set, check the font mapping
-				exportFont = fontSetInfo.getFontSet().getExportFont(getExporterKey());
-			}
-		}
-		else
-		{
-			//it's a font family, check the font mapping
-			exportFont = fontInfo.getFontFamily().getExportFont(getExporterKey());
-		}
-
-		//by default the font family is used
-		String fontFamily = defaultFontFamily;
-		if (exportFont != null)
-		{
-			//we have a font mapping
-			fontFamily = exportFont;
-		}
-		else if (fontInfo != null)
-		{
-			HtmlExporterOutput output = getExporterOutput();
-			@SuppressWarnings("deprecation")
-			HtmlResourceHandler fontHandler = 
-				output.getFontHandler() == null
-				? getFontHandler()
-				: output.getFontHandler();
-			@SuppressWarnings("deprecation")
-			HtmlResourceHandler resourceHandler = 
-				getExporterOutput().getResourceHandler() == null
-				? getResourceHandler()
-				: getExporterOutput().getResourceHandler();
-			if (fontHandler != null && resourceHandler != null)
-			{
-				HtmlFont htmlFont = HtmlFont.getInstance(locale, fontInfo, isBold, isItalic);
-				
-				if (htmlFont != null)
-				{
-					if (!fontsToProcess.containsKey(htmlFont.getId()))
-					{
-						fontsToProcess.put(htmlFont.getId(), htmlFont);
-
-						HtmlFontUtil.getInstance(jasperReportsContext).handleHtmlFont(resourceHandler, htmlFont);
-					}
-					
-					fontFamily = htmlFont.getShortId();
-				}
-			}
-		}
-			
->>>>>>> e57294af
 		boolean localHyperlink = false;
 		JRPrintHyperlink hyperlink = (JRPrintHyperlink)attributes.get(JRTextAttribute.HYPERLINK);
 		if (!hyperlinkStarted && hyperlink != null)
@@ -2729,8 +2624,7 @@
 		boolean isBold = TextAttribute.WEIGHT_BOLD.equals(attributes.get(TextAttribute.WEIGHT));
 		boolean isItalic = TextAttribute.POSTURE_OBLIQUE.equals(attributes.get(TextAttribute.POSTURE));
 
-		String fontFamilyAttr = (String)attributes.get(TextAttribute.FAMILY);
-		String fontFamily = getFontFamily(false, fontFamilyAttr, locale);
+		String fontFamily = resolveFontFamily(attributes, locale);
 
 		// do not put single quotes around family name here because the value might already contain quotes, 
 		// especially if it is coming from font extension export configuration
