/*
 * JasperReports - Free Java Reporting Library.
 * Copyright (C) 2001 - 2019 TIBCO Software Inc. All rights reserved.
 * http://www.jaspersoft.com
 *
 * Unless you have purchased a commercial license agreement from Jaspersoft,
 * the following license terms apply:
 *
 * This program is part of JasperReports.
 *
 * JasperReports is free software: you can redistribute it and/or modify
 * it under the terms of the GNU Lesser General Public License as published by
 * the Free Software Foundation, either version 3 of the License, or
 * (at your option) any later version.
 *
 * JasperReports is distributed in the hope that it will be useful,
 * but WITHOUT ANY WARRANTY; without even the implied warranty of
 * MERCHANTABILITY or FITNESS FOR A PARTICULAR PURPOSE. See the
 * GNU Lesser General Public License for more details.
 *
 * You should have received a copy of the GNU Lesser General Public License
 * along with JasperReports. If not, see <http://www.gnu.org/licenses/>.
 */
package net.sf.jasperreports.engine.export;

import java.awt.Color;
import java.awt.Dimension;
import java.awt.Rectangle;
import java.awt.font.TextAttribute;
import java.awt.geom.Dimension2D;
import java.io.ByteArrayInputStream;
import java.io.ByteArrayOutputStream;
import java.io.IOException;
import java.io.Writer;
import java.text.AttributedCharacterIterator;
import java.text.AttributedCharacterIterator.Attribute;
import java.text.AttributedString;
import java.util.ArrayList;
import java.util.HashMap;
import java.util.Iterator;
import java.util.LinkedList;
import java.util.List;
import java.util.ListIterator;
import java.util.Locale;
import java.util.Map;
import java.util.SortedSet;
import java.util.StringTokenizer;

import org.apache.commons.logging.Log;
import org.apache.commons.logging.LogFactory;

import net.sf.jasperreports.annotations.properties.Property;
import net.sf.jasperreports.annotations.properties.PropertyScope;
import net.sf.jasperreports.components.headertoolbar.HeaderToolbarElement;
import net.sf.jasperreports.crosstabs.interactive.CrosstabInteractiveJsonHandler;
import net.sf.jasperreports.engine.DefaultJasperReportsContext;
import net.sf.jasperreports.engine.JRAnchor;
import net.sf.jasperreports.engine.JRException;
import net.sf.jasperreports.engine.JRGenericElementType;
import net.sf.jasperreports.engine.JRGenericPrintElement;
import net.sf.jasperreports.engine.JRLineBox;
import net.sf.jasperreports.engine.JRPen;
import net.sf.jasperreports.engine.JRPrintElement;
import net.sf.jasperreports.engine.JRPrintElementIndex;
import net.sf.jasperreports.engine.JRPrintEllipse;
import net.sf.jasperreports.engine.JRPrintFrame;
import net.sf.jasperreports.engine.JRPrintGraphicElement;
import net.sf.jasperreports.engine.JRPrintHyperlink;
import net.sf.jasperreports.engine.JRPrintHyperlinkParameter;
import net.sf.jasperreports.engine.JRPrintImage;
import net.sf.jasperreports.engine.JRPrintImageArea;
import net.sf.jasperreports.engine.JRPrintImageAreaHyperlink;
import net.sf.jasperreports.engine.JRPrintLine;
import net.sf.jasperreports.engine.JRPrintPage;
import net.sf.jasperreports.engine.JRPrintRectangle;
import net.sf.jasperreports.engine.JRPrintText;
import net.sf.jasperreports.engine.JRPropertiesUtil;
import net.sf.jasperreports.engine.JRRuntimeException;
import net.sf.jasperreports.engine.JasperReportsContext;
import net.sf.jasperreports.engine.PrintElementId;
import net.sf.jasperreports.engine.PrintElementVisitor;
import net.sf.jasperreports.engine.PrintPageFormat;
import net.sf.jasperreports.engine.ReportContext;
import net.sf.jasperreports.engine.export.tabulator.Cell;
import net.sf.jasperreports.engine.export.tabulator.CellVisitor;
import net.sf.jasperreports.engine.export.tabulator.Column;
import net.sf.jasperreports.engine.export.tabulator.ElementCell;
import net.sf.jasperreports.engine.export.tabulator.FrameCell;
import net.sf.jasperreports.engine.export.tabulator.LayeredCell;
import net.sf.jasperreports.engine.export.tabulator.NestedTableCell;
import net.sf.jasperreports.engine.export.tabulator.Row;
import net.sf.jasperreports.engine.export.tabulator.SplitCell;
import net.sf.jasperreports.engine.export.tabulator.Table;
import net.sf.jasperreports.engine.export.tabulator.TableCell;
import net.sf.jasperreports.engine.export.tabulator.TableCell.CellType;
import net.sf.jasperreports.engine.export.tabulator.TablePosition;
import net.sf.jasperreports.engine.export.tabulator.Tabulator;
import net.sf.jasperreports.engine.type.HorizontalImageAlignEnum;
import net.sf.jasperreports.engine.type.HorizontalTextAlignEnum;
import net.sf.jasperreports.engine.type.HyperlinkTypeEnum;
import net.sf.jasperreports.engine.type.LineDirectionEnum;
import net.sf.jasperreports.engine.type.LineSpacingEnum;
import net.sf.jasperreports.engine.type.LineStyleEnum;
import net.sf.jasperreports.engine.type.ModeEnum;
import net.sf.jasperreports.engine.type.RotationEnum;
import net.sf.jasperreports.engine.type.RunDirectionEnum;
import net.sf.jasperreports.engine.type.ScaleImageEnum;
import net.sf.jasperreports.engine.type.VerticalImageAlignEnum;
import net.sf.jasperreports.engine.util.HyperlinkData;
import net.sf.jasperreports.engine.util.ImageUtil;
import net.sf.jasperreports.engine.util.JRCloneUtils;
import net.sf.jasperreports.engine.util.JRColorUtil;
import net.sf.jasperreports.engine.util.JRStringUtil;
import net.sf.jasperreports.engine.util.JRStyledText;
import net.sf.jasperreports.engine.util.JRTextAttribute;
import net.sf.jasperreports.engine.util.JRTypeSniffer;
import net.sf.jasperreports.engine.util.Pair;
import net.sf.jasperreports.engine.util.StyledTextListWriter;
import net.sf.jasperreports.engine.util.StyledTextWriteContext;
import net.sf.jasperreports.export.AccessibilityUtil;
import net.sf.jasperreports.export.ExportInterruptedException;
import net.sf.jasperreports.export.ExporterInputItem;
import net.sf.jasperreports.export.HtmlExporterConfiguration;
import net.sf.jasperreports.export.HtmlReportConfiguration;
import net.sf.jasperreports.export.type.AccessibilityTagEnum;
import net.sf.jasperreports.export.type.HtmlBorderCollapseEnum;
import net.sf.jasperreports.properties.PropertyConstants;
import net.sf.jasperreports.renderers.AreaHyperlinksRenderable;
import net.sf.jasperreports.renderers.DataRenderable;
import net.sf.jasperreports.renderers.DimensionRenderable;
import net.sf.jasperreports.renderers.Renderable;
import net.sf.jasperreports.renderers.RenderersCache;
import net.sf.jasperreports.renderers.ResourceRenderer;
import net.sf.jasperreports.renderers.util.RendererUtil;
import net.sf.jasperreports.renderers.util.SvgDataSniffer;
import net.sf.jasperreports.renderers.util.SvgFontProcessor;
import net.sf.jasperreports.search.HitTermInfo;
import net.sf.jasperreports.search.SpansInfo;
import net.sf.jasperreports.util.Base64Util;


/**
 * @author Lucian Chirita (lucianc@users.sourceforge.net)
 */
public class HtmlExporter extends AbstractHtmlExporter<HtmlReportConfiguration, HtmlExporterConfiguration>
{
	private static final Log log = LogFactory.getLog(HtmlExporter.class);
	
	private static final String EXCEPTION_MESSAGE_KEY_INTERNAL_ERROR = "export.html.internal.error";
	private static final String EXCEPTION_MESSAGE_KEY_UNEXPECTED_ROTATION_VALUE = "export.html.unexpected.rotation.value";
	
	/**
	 * The exporter key, as used in
	 * {@link GenericElementHandlerEnviroment#getElementHandler(JRGenericElementType, String)}.
	 */
	public static final String HTML_EXPORTER_KEY = JRPropertiesUtil.PROPERTY_PREFIX + "html";
	
	/**
	 *
	 */
	public static final String HTML_EXPORTER_PROPERTIES_PREFIX = JRPropertiesUtil.PROPERTY_PREFIX + "export.html.";

	/**
	 * Property that provides the value for the <code>class</code> CSS style property to be applied 
	 * to elements in the table generated for the report. The value of this property 
	 * will be used as the value for the <code>class</code> attribute of the <code>&lt;td&gt;</code> tag for the element when exported to HTML and/or 
	 * the <code>class</code> attribute of the <code>&lt;span&gt;</code> or <code>&lt;div&gt;</code> tag for the element, when exported to XHTML/CSS.
	 */
	@Property(
			category = PropertyConstants.CATEGORY_EXPORT,
			scopes = {PropertyScope.ELEMENT},
			sinceVersion = PropertyConstants.VERSION_4_0_1
			)
	public static final String PROPERTY_HTML_CLASS = HTML_EXPORTER_PROPERTIES_PREFIX + "class";

	/**
	 *
	 */
	@Property(
			category = PropertyConstants.CATEGORY_EXPORT,
			scopes = {PropertyScope.ELEMENT},
			sinceVersion = PropertyConstants.VERSION_3_7_0
			)
	public static final String PROPERTY_HTML_ID = HTML_EXPORTER_PROPERTIES_PREFIX + "id";

	protected JRHyperlinkTargetProducerFactory targetProducerFactory;		
	
	protected Map<String,String> rendererToImagePathMap;
	protected Map<Pair<String, Rectangle>,String> imageMaps;
	protected RenderersCache renderersCache;

	protected Writer writer;
	protected int reportIndex;
	protected int pageIndex;
	
	protected LinkedList<Color> backcolorStack = new LinkedList<Color>();
	
	protected ExporterFilter tableFilter;
	
	protected int pointerEventsNoneStack = 0;

	private List<HyperlinkData> hyperlinksData = new ArrayList<HyperlinkData>();
	
	private boolean defaultIndentFirstLine;
	private boolean defaultJustifyLastLine;

	public HtmlExporter()
	{
		this(DefaultJasperReportsContext.getInstance());
	}

	public HtmlExporter(JasperReportsContext jasperReportsContext)
	{
		super(jasperReportsContext);

		exporterContext = new ExporterContext();
	}
	
	@Override
	public String getExporterKey()
	{
		return HTML_EXPORTER_KEY;
	}

	@Override
	public String getExporterPropertiesPrefix()
	{
		return HTML_EXPORTER_PROPERTIES_PREFIX;
	}

	@Override
	public void exportReport() throws JRException
	{
		/*   */
		ensureJasperReportsContext();
		ensureInput();

		rendererToImagePathMap = new HashMap<String,String>();
		imageMaps = new HashMap<Pair<String, Rectangle>,String>();
		renderersCache = new RenderersCache(getJasperReportsContext());

		fontsToProcess = new HashMap<String, HtmlFontFamily>();
		
		//FIXMENOW check all exporter properties that are supposed to work at report level
		
		initExport();
		
		ensureOutput();

		writer = getExporterOutput().getWriter();

		try
		{
			exportReportToWriter();
		}
		catch (IOException e)
		{
			throw 
				new JRException(
					EXCEPTION_MESSAGE_KEY_OUTPUT_WRITER_ERROR,
					new Object[]{jasperPrint.getName()}, 
					e);
		}
		finally
		{
			getExporterOutput().close();
			resetExportContext();
		}
	}

	
	@Override
	protected Class<HtmlExporterConfiguration> getConfigurationInterface()
	{
		return HtmlExporterConfiguration.class;
	}

	
	@Override
	protected Class<HtmlReportConfiguration> getItemConfigurationInterface()
	{
		return HtmlReportConfiguration.class;
	}


	@Override
	@SuppressWarnings("deprecation")
	protected void ensureOutput()
	{
		if (exporterOutput == null)
		{
			exporterOutput = 
				new net.sf.jasperreports.export.parameters.ParametersHtmlExporterOutput(
					getJasperReportsContext(),
					getParameters(),
					getCurrentJasperPrint()
					);
		}
	}


	@Override
	protected void initExport()
	{
		super.initExport();
	}


	@Override
	protected void initReport()
	{
		super.initReport();

		HtmlReportConfiguration configuration = getCurrentItemConfiguration();
		
		if (configuration.isRemoveEmptySpaceBetweenRows())
		{
			log.info("Removing empty space between rows not supported");
		}

		// this is the filter used to create the table, taking in consideration unhandled generic elements
		tableFilter = new GenericElementsFilterDecorator(jasperReportsContext, HTML_EXPORTER_KEY, filter);
		
		defaultIndentFirstLine = propertiesUtil.getBooleanProperty(jasperPrint, JRPrintText.PROPERTY_AWT_INDENT_FIRST_LINE, true);
		defaultJustifyLastLine = propertiesUtil.getBooleanProperty(jasperPrint, JRPrintText.PROPERTY_AWT_JUSTIFY_LAST_LINE, false);
	}
	

	@Override
	protected void setJasperReportsContext(JasperReportsContext jasperReportsContext)
	{
		super.setJasperReportsContext(jasperReportsContext);
		
		targetProducerFactory = new DefaultHyperlinkTargetProducerFactory(jasperReportsContext);
	}

	
	protected void exportReportToWriter() throws JRException, IOException
	{
		HtmlExporterConfiguration configuration = getCurrentConfiguration(); 
		String htmlHeader = configuration.getHtmlHeader();
		String betweenPagesHtml = configuration.getBetweenPagesHtml();
		String htmlFooter = configuration.getHtmlFooter();
		boolean flushOutput = configuration.isFlushOutput();//FIXMEEXPORT maybe move flush flag to output

		if (htmlHeader == null)
		{
			writer.write("<!DOCTYPE html PUBLIC \"-//W3C//DTD XHTML 1.0 Transitional//EN\" \"http://www.w3.org/TR/xhtml1/DTD/xhtml1-transitional.dtd\">\n");
			writer.write("<html>\n");
			writer.write("<head>\n");
			writer.write("  <title></title>\n");
			writer.write("  <meta http-equiv=\"Content-Type\" content=\"text/html; charset=");
			writer.write(JRStringUtil.encodeXmlAttribute(getExporterOutput().getEncoding()));
			writer.write("\"/>\n");
			writer.write("  <style type=\"text/css\">\n");
			writer.write("    a {text-decoration: none}\n");
			writer.write("  </style>\n");
			writer.write("</head>\n");
			writer.write("<body text=\"#000000\" link=\"#000000\" alink=\"#000000\" vlink=\"#000000\">\n");
			writer.write("<table width=\"100%\" cellpadding=\"0\" cellspacing=\"0\" border=\"0\">\n");
			writer.write("<tr><td width=\"50%\">&nbsp;</td><td align=\"center\">\n");
			writer.write("\n");
		}
		else
		{
			writer.write(htmlHeader);
		}

		List<ExporterInputItem> items = exporterInput.getItems();
		
		for(reportIndex = 0; reportIndex < items.size(); reportIndex++)
		{
			ExporterInputItem item = items.get(reportIndex);

			setCurrentExporterInputItem(item);
			
			List<JRPrintPage> pages = jasperPrint.getPages();
			if (pages != null && pages.size() > 0)
			{
				PageRange pageRange = getPageRange();
				int startPageIndex = (pageRange == null || pageRange.getStartPageIndex() == null) ? 0 : pageRange.getStartPageIndex();
				int endPageIndex = (pageRange == null || pageRange.getEndPageIndex() == null) ? (pages.size() - 1) : pageRange.getEndPageIndex();

				JRPrintPage page = null;
				for(pageIndex = startPageIndex; pageIndex <= endPageIndex; pageIndex++)
				{
					if (Thread.interrupted())
					{
						throw new ExportInterruptedException();
					}

					page = pages.get(pageIndex);

					/*   */
					exportPage(page);

					if (reportIndex < items.size() - 1 || pageIndex < endPageIndex)
					{
						if (betweenPagesHtml == null)
						{
							writer.write("<br/>\n<br/>\n");
						}
						else
						{
							writer.write(betweenPagesHtml);
						}
					}

					writer.write("\n");
				}
			}
		}

		ReportContext reportContext = getReportContext();
		if (fontsToProcess != null && fontsToProcess.size() > 0)// when no resourceHandler, fonts are not processed 
		{
			if (reportContext == null) 
			{
				@SuppressWarnings("deprecation")
				HtmlResourceHandler fontHandler = 
					getExporterOutput().getFontHandler() == null
					? getFontHandler()
					: getExporterOutput().getFontHandler();
				if (fontHandler == null)
				{
					@SuppressWarnings("deprecation")
					HtmlResourceHandler resourceHandler = 
						getExporterOutput().getResourceHandler() == null
						? getResourceHandler()
						: getExporterOutput().getResourceHandler();
					fontHandler = resourceHandler;
				}

				for (HtmlFontFamily htmlFontFamily : fontsToProcess.values())
				{
					// the fontHandler is used only here, to point to the URL that generates the dynamic CSS for static HTML export in server environments;
					// in non server environments, the static HTML saved to file system uses the static resource handler to point to the font CSS file, 
					// which was also saved using a static resource handler
					writer.write("<link class=\"jrWebFont\" rel=\"stylesheet\" href=\"" + JRStringUtil.encodeXmlAttribute(fontHandler.getResourcePath(htmlFontFamily.getId())) + "\">\n");
				}
				
				// generate script tag on static export only
				writer.write("<!--[if IE]>\n");
				writer.write("<script>\n");
				writer.write("var links = document.querySelectorAll('link.jrWebFont');\n");
				writer.write("setTimeout(function(){ if (links) { for (var i = 0; i < links.length; i++) { links.item(i).href = links.item(i).href; } } }, 0);\n");
				writer.write("</script>\n");
				writer.write("<![endif]-->\n");
			}
			else
			{
				reportContext.setParameterValue(JsonExporter.REPORT_CONTEXT_PARAMETER_WEB_FONTS, fontsToProcess);
			}
		}

		// place hyperlinksData on reportContext
		if (hyperlinksData.size() > 0) 
		{
			//for sure reportContext is not null, because otherwise there would be no item in the hyperilnkData
			reportContext.setParameterValue("net.sf.jasperreports.html.hyperlinks", hyperlinksData);
		}
		
		if (htmlFooter == null)
		{
			writer.write("</td><td width=\"50%\">&nbsp;</td></tr>\n");
			writer.write("</table>\n");
			writer.write("</body>\n");
			writer.write("</html>\n");
		}
		else
		{
			writer.write(htmlFooter);
		}

		if (flushOutput)
		{
			writer.flush();
		}
	}
	
	protected void exportPage(JRPrintPage page) throws IOException
	{
		HtmlReportConfiguration configuration = getCurrentItemConfiguration();

		Tabulator tabulator = new Tabulator(tableFilter, page.getElements(), configuration.isAccessibleHtml());
		tabulator.tabulate(getOffsetX(), getOffsetY());
		
		boolean isIgnorePageMargins = configuration.isIgnorePageMargins();
		if (!isIgnorePageMargins)
		{
			PrintPageFormat pageFormat = jasperPrint.getPageFormat(pageIndex);
			tabulator.addMargins(pageFormat.getPageWidth(), pageFormat.getPageHeight());
		}
		
		Table table = tabulator.getTable();
		
		boolean isWhitePageBackground = configuration.isWhitePageBackground();
		if (isWhitePageBackground)
		{
			setBackcolor(Color.white);
		}
		
		CellElementVisitor elementVisitor = new CellElementVisitor();
		TableVisitor tableVisitor = new TableVisitor(tabulator, elementVisitor);
		
		exportTable(tableVisitor, table, isWhitePageBackground, true);
		
		if (isWhitePageBackground)
		{
			restoreBackcolor();
		}
		
		JRExportProgressMonitor progressMonitor = configuration.getProgressMonitor();
		if (progressMonitor != null)
		{
			progressMonitor.afterPageExport();
		}
	}

	public void exportElements(List<JRPrintElement> elements) throws IOException
	{
		Tabulator tabulator = new Tabulator(tableFilter, elements, getCurrentItemConfiguration().isAccessibleHtml());
		tabulator.tabulate();
		
		Table table = tabulator.getTable();
		
		CellElementVisitor elementVisitor = new CellElementVisitor();
		TableVisitor tableVisitor = new TableVisitor(tabulator, elementVisitor);
		
		exportTable(tableVisitor, table, false, false);
	}

	protected void exportTable(TableVisitor tableVisitor, Table table, boolean whiteBackground, boolean isMainReportTable) throws IOException
	{
		SortedSet<Column> columns = table.getColumns().getUserEntries();
		SortedSet<Row> rows = table.getRows().getUserEntries();
		if (columns.isEmpty() || rows.isEmpty())
		{
			// TODO lucianc empty page
			return;
		}
		
		String tableId = null;
		
		if (isMainReportTable)
		{
			int totalWidth = columns.last().getEndCoord() - columns.first().getStartCoord();
		 	int totalHeight = rows.last().getEndCoord() - rows.first().getStartCoord();
		 	tableId = JR_PAGE_ANCHOR_PREFIX + reportIndex + "_" + (pageIndex + 1);
			writer.write("<table id=\"");
			writer.write(tableId);
			writer.write("\" role=\"none\" class=\"jrPage\" data-jr-height=\"");
			writer.write(String.valueOf(totalHeight)); // no need for size unit
			writer.write("\" cellpadding=\"0\" cellspacing=\"0\" border=\"0\" style=\"empty-cells: show; width: ");
			writer.write(toSizeUnit(totalWidth));
			writer.write(";");
		}
		else
		{
			writer.write("<table cellpadding=\"0\" cellspacing=\"0\" border=\"0\" style=\"empty-cells: show; width: 100%;");
		}
		
		HtmlBorderCollapseEnum borderCollapse = getCurrentItemConfiguration().getBorderCollapseValue();
		if (borderCollapse != null)
		{
			writer.write(" border-collapse: ");
			writer.write(borderCollapse.getName());
			writer.write(";");
		}
		
		if (whiteBackground)
		{
			writer.write(" background-color: white;");
		}
		writer.write("\">\n");

		if (isMainReportTable)
		{
			writer.write("<style type=\"text/css\">\n");
<<<<<<< HEAD
			writer.write("  #" + tableId + " th {font-weight: normal}\n");
			writer.write("  #" + tableId + " ul {list-style-type: disc; padding-inline-start: 40px;}\n");
			writer.write("  #" + tableId + " ol {list-style-type: decimal; padding-inline-start: 40px;}\n");
=======
			writer.write("  #" + tableId + " th {font-weight: normal;}\n");
			writer.write("  #" + tableId + " ul {list-style-type: disc; padding-inline-start: 40px; margin: 0px;}\n");
			writer.write("  #" + tableId + " ol {list-style-type: decimal; padding-inline-start: 40px; margin: 0px;}\n");
>>>>>>> a41abcb7
			writer.write("</style>\n");
		}
		
		// TODO lucianc check whether we can use the first row for setting col widths
		writer.write("<tr role=\"none\" valign=\"top\" style=\"height:0\">\n");
		for (Column col : columns)
		{
			writer.write("<td style=\"width:");
			writer.write(toSizeUnit(col.getExtent()));
			writer.write("\"></td>\n");
		}
		writer.write("</tr>\n");
		
		for (Row row : rows)
		{
			writer.write("<tr valign=\"top\" style=\"height:");
			writer.write(toSizeUnit(row.getExtent()));
			writer.write("\">\n");

			int emptySpan = 0;
			for (Column col : columns)
			{
				Cell cell = row.getCell(col);
				if (cell == null)
				{
					++emptySpan;
				}
				else
				{
					if (emptySpan > 0)
					{
						writeEmptyCell(emptySpan, 1);
					}
					emptySpan = 0;

					TablePosition position = new TablePosition(table, col, row);
					cell.accept(tableVisitor, position);
				}
			}
			if (emptySpan > 0)
			{
				writeEmptyCell(emptySpan, 1);
			}
			
			writer.write("</tr>\n");
		}
		
		writer.write("</table>\n");
	}

	protected void writeText(JRPrintText text, TableCell cell)
			throws IOException
	{
		JRStyledText styledText = getStyledText(text);
		int textLength = styledText == null ? 0 : styledText.length();
		
		startCell(text, cell);
		
		if (text.getRunDirectionValue() == RunDirectionEnum.RTL)
		{
			writer.write(" dir=\"rtl\"");
		}

		StringBuilder styleBuffer = new StringBuilder();

		String verticalAlignment = HTML_VERTICAL_ALIGN_TOP;

		switch (text.getVerticalTextAlign())
		{
			case BOTTOM :
			{
				verticalAlignment = HTML_VERTICAL_ALIGN_BOTTOM;
				break;
			}
			case MIDDLE :
			{
				verticalAlignment = HTML_VERTICAL_ALIGN_MIDDLE;
				break;
			}
			case TOP :
			case JUSTIFIED :
			default :
			{
				verticalAlignment = HTML_VERTICAL_ALIGN_TOP;
			}
		}

		appendElementCellGenericStyle(cell, styleBuffer);
		appendBackcolorStyle(cell, styleBuffer);
		appendBorderStyle(cell.getBox(), styleBuffer);
		appendPaddingStyle(text.getLineBox(), styleBuffer);

		String horizontalAlignment = CSS_TEXT_ALIGN_LEFT;
		if (textLength > 0)
		{
			switch (text.getHorizontalTextAlign())
			{
				case RIGHT :
				{
					horizontalAlignment = CSS_TEXT_ALIGN_RIGHT;
					break;
				}
				case CENTER :
				{
					horizontalAlignment = CSS_TEXT_ALIGN_CENTER;
					break;
				}
				case JUSTIFIED :
				{
					horizontalAlignment = CSS_TEXT_ALIGN_JUSTIFY;
					break;
				}
				case LEFT :
				default :
				{
					horizontalAlignment = CSS_TEXT_ALIGN_LEFT;
				}
			}
		}

		if (getCurrentItemConfiguration().isWrapBreakWord())
		{
			styleBuffer.append("width: " + toSizeUnit(text.getWidth()) + "; ");
			styleBuffer.append("word-wrap: break-word; ");
		}
		
		if (text.getLineBreakOffsets() != null)
		{
			//if we have line breaks saved in the text, set nowrap so that
			//the text only wraps at the explicit positions
			styleBuffer.append("white-space: nowrap; ");
		}
		
		styleBuffer.append("text-indent: " + text.getParagraph().getFirstLineIndent() + "px; ");

		String rotationValue = null;
		StringBuilder spanStyleBuffer = new StringBuilder();
		StringBuilder divStyleBuffer = new StringBuilder();
		if (text.getRotationValue() == RotationEnum.NONE)
		{
			if (!verticalAlignment.equals(HTML_VERTICAL_ALIGN_TOP))
			{
				styleBuffer.append(" vertical-align: ");
				styleBuffer.append(verticalAlignment);
				styleBuffer.append(";");
			}

			//writing text align every time even when it's left
			//because IE8 with transitional defaults to center 
			styleBuffer.append("text-align: ");
			styleBuffer.append(horizontalAlignment);
			styleBuffer.append(";");
		}
		else
		{
			rotationValue = setRotationStyles(text, horizontalAlignment, 
					spanStyleBuffer, divStyleBuffer);
		}
		
		writeStyle(styleBuffer);
		
		finishStartCell();
		
		if (text.getAnchorName() != null)
		{
			writer.write("<a id=\"");
			writer.write(JRStringUtil.encodeXmlAttribute(text.getAnchorName()));
			writer.write("\"></a>"); // <a> tags must have content (be closed with separate closing tag), otherwise browsers will make them wrap around the next tag
		}
		
		if (text.getBookmarkLevel() != JRAnchor.NO_BOOKMARK)
		{
			writer.write("<a id=\"");
			writer.write(JR_BOOKMARK_ANCHOR_PREFIX + reportIndex + "_" + pageIndex + "_" + cell.getElementAddress());
			writer.write("\"></a>"); // <a> tags must have content (be closed with separate closing tag), otherwise browsers will make them wrap around the next tag
		}

		if (rotationValue != null)
		{
			writer.write("<div style=\"position: relative; overflow: hidden; ");
			writer.write(divStyleBuffer.toString());
			writer.write("\">\n");
			writer.write("<span class=\"rotated\" data-rotation=\"");
			writer.write(rotationValue);
			writer.write("\" style=\"position: absolute; display: table; ");
			writer.write(spanStyleBuffer.toString());
			writer.write("\">");
			writer.write("<span style=\"display: table-cell; vertical-align:"); //display:table-cell conflicts with overflow: hidden;
			writer.write(verticalAlignment);
			writer.write(";\">");
		}
		
		AccessibilityTagEnum headingTag = startHeading(text);
		boolean hyperlinkStarted = startHyperlink(text);

		if (textLength > 0)
		{
			//only use text tooltip when no hyperlink present
//			String textTooltip = hyperlinkStarted ? null : text.getHyperlinkTooltip();
			exportStyledText(text, styledText, text.getHyperlinkTooltip(), hyperlinkStarted);
		}

		if (hyperlinkStarted)
		{
			endHyperlink();
		}

		endHeading(headingTag);
		
		if (rotationValue != null)
		{
			writer.write("</span></span></div>");
		}

		endCell(cell.getCellType());
	}

	protected String setRotationStyles(JRPrintText text, String horizontalAlignment, 
			StringBuilder spanStyleBuffer, StringBuilder divStyleBuffer)
	{
		String rotationValue;
		int textWidth = text.getWidth() - text.getLineBox().getLeftPadding() - text.getLineBox().getRightPadding();
		int textHeight = text.getHeight() - text.getLineBox().getTopPadding() - text.getLineBox().getBottomPadding();
		int rotatedWidth;
		int rotatedHeight;
		
		int rotationIE;
		int rotationAngle;
		int translateX;
		int translateY;
		switch (text.getRotationValue())
		{
			case LEFT : 
			{
				translateX = - (textHeight - textWidth) / 2;
				translateY = (textHeight - textWidth) / 2;
				rotatedWidth = textHeight;
				rotatedHeight = textWidth;
				rotationIE = 3;
				rotationAngle = -90;
				rotationValue = "left";
				break;
			}
			case RIGHT : 
			{
				translateX = - (textHeight - textWidth) / 2;
				translateY = (textHeight - textWidth) / 2;
				rotatedWidth = textHeight;
				rotatedHeight = textWidth;
				rotationIE = 1;
				rotationAngle = 90;
				rotationValue = "right";
				break;
			}
			case UPSIDE_DOWN : 
			{
				translateX = 0;
				translateY = 0;
				rotatedWidth = textWidth;
				rotatedHeight = textHeight;
				rotationIE = 2;
				rotationAngle = 180;
				rotationValue = "upsideDown";
				break;
			}
			case NONE :
			default :
			{
				throw 
					new JRRuntimeException(
						EXCEPTION_MESSAGE_KEY_UNEXPECTED_ROTATION_VALUE,  
						new Object[]{text.getRotationValue()}
						);
			}
		}

		appendSizeStyle(textWidth, textHeight, divStyleBuffer);
		appendSizeStyle(rotatedWidth, rotatedHeight, spanStyleBuffer);

		spanStyleBuffer.append("text-align: ");
		spanStyleBuffer.append(horizontalAlignment);
		spanStyleBuffer.append(";");
		
		spanStyleBuffer.append("-webkit-transform: translate(" + translateX + "px," + translateY + "px) ");
		spanStyleBuffer.append("rotate(" + rotationAngle + "deg); ");
		spanStyleBuffer.append("-moz-transform: translate(" + translateX + "px," + translateY + "px) ");
		spanStyleBuffer.append("rotate(" + rotationAngle + "deg); ");
		spanStyleBuffer.append("-ms-transform: translate(" + translateX + "px," + translateY + "px) ");
		spanStyleBuffer.append("rotate(" + rotationAngle + "deg); ");
		spanStyleBuffer.append("-o-transform: translate(" + translateX + "px," + translateY + "px) ");
		spanStyleBuffer.append("rotate(" + rotationAngle + "deg); ");
		spanStyleBuffer.append("filter: progid:DXImageTransform.Microsoft.BasicImage(rotation=" + rotationIE + "); ");
		return rotationValue;
	}

	protected void appendSizeStyle(int width, int height, StringBuilder styleBuffer)
	{
		styleBuffer.append("width:");
		styleBuffer.append(toSizeUnit(width));
		styleBuffer.append(";");

		styleBuffer.append("height:");
		styleBuffer.append(toSizeUnit(height));
		styleBuffer.append(";");
	}

	public void writeImage(JRPrintImage image, TableCell cell)
			throws IOException, JRException
	{
		startCell(image, cell);

		int availableImageWidth = image.getWidth() - image.getLineBox().getLeftPadding() - image.getLineBox().getRightPadding();
		if (availableImageWidth < 0)
		{
			availableImageWidth = 0;
		}
	
		int availableImageHeight = image.getHeight() - image.getLineBox().getTopPadding() - image.getLineBox().getBottomPadding();
		if (availableImageHeight < 0)
		{
			availableImageHeight = 0;
		}

		String horizontalAlignment = getImageHorizontalAlignmentStyle(image);
		String verticalAlignment = getImageVerticalAlignmentStyle(image);

		StringBuilder styleBuffer = new StringBuilder();
		ScaleImageEnum scaleImage = image.getScaleImageValue();
		if (scaleImage != ScaleImageEnum.CLIP)
		{
			// clipped images are absolutely positioned within a div
			if (!horizontalAlignment.equals(CSS_TEXT_ALIGN_LEFT))
			{
				styleBuffer.append("text-align: ");
				styleBuffer.append(horizontalAlignment);
				styleBuffer.append(";");
			}

			if (!verticalAlignment.equals(HTML_VERTICAL_ALIGN_TOP))
			{
				styleBuffer.append(" vertical-align: ");
				styleBuffer.append(verticalAlignment);
				styleBuffer.append(";");
			}
		}
		
		RotationEnum rotation = image.getRotation();
		
		Renderable renderer = image.getRenderer();

		boolean isLazy = RendererUtil.isLazy(renderer);
		
		if (
			isLazy
			|| (scaleImage == ScaleImageEnum.CLIP && availableImageHeight > 0)
			|| rotation != RotationEnum.NONE
			)
		{
			// some browsers need td height so that height: 100% works on the div used for clipped images.
			// we're using the height without paddings because that's closest to the HTML size model.
			styleBuffer.append("height: ");
			styleBuffer.append(toSizeUnit(availableImageHeight));
			styleBuffer.append("; ");
		}

		appendElementCellGenericStyle(cell, styleBuffer);
		appendBackcolorStyle(cell, styleBuffer);
		
		boolean addedToStyle = appendBorderStyle(cell.getBox(), styleBuffer);
		if (!addedToStyle)
		{
			appendPen(
				styleBuffer,
				image.getLinePen(),
				null
				);
		}

		appendPaddingStyle(image.getLineBox(), styleBuffer);

		writeStyle(styleBuffer);

		finishStartCell();

		if (image.getAnchorName() != null)
		{
			writer.write("<a id=\"");
			writer.write(JRStringUtil.encodeXmlAttribute(image.getAnchorName()));
			writer.write("\"></a>"); // <a> tags must have content (be closed with separate closing tag), otherwise browsers will make them wrap around the next tag
		}
		
		if (image.getBookmarkLevel() != JRAnchor.NO_BOOKMARK)
		{
			writer.write("<a id=\"");
			writer.write(JR_BOOKMARK_ANCHOR_PREFIX + reportIndex + "_" + pageIndex + "_" + cell.getElementAddress());
			writer.write("\"></a>"); // <a> tags must have content (be closed with separate closing tag), otherwise browsers will make them wrap around the next tag
		}
		
		if (renderer != null)
		{
			boolean useBackgroundImage = 
				((isLazy 
					&& ((scaleImage == ScaleImageEnum.RETAIN_SHAPE || scaleImage == ScaleImageEnum.REAL_HEIGHT || scaleImage == ScaleImageEnum.REAL_SIZE) 
							|| !(image.getHorizontalImageAlign() == HorizontalImageAlignEnum.LEFT && image.getVerticalImageAlign() == VerticalImageAlignEnum.TOP)))
				|| rotation != RotationEnum.NONE)
				&& isUseBackgroundImageToAlign(image);
					
			boolean useDiv = (scaleImage == ScaleImageEnum.CLIP || useBackgroundImage);
			if (useDiv)
			{
				writer.write("<div style=\"width: 100%; height: 100%; position: relative; overflow: hidden;\">\n");
			}
			
			boolean hasAreaHyperlinks = 
				renderer instanceof AreaHyperlinksRenderable
				&& ((AreaHyperlinksRenderable)renderer).hasImageAreaHyperlinks();

			boolean hasHyperlinks = false;

			boolean hyperlinkStarted;
			if (hasAreaHyperlinks)
			{
				hyperlinkStarted = false;
				hasHyperlinks = true;
			}
			else
			{
				hyperlinkStarted = startHyperlink(image);
				hasHyperlinks = hyperlinkStarted;
			}
			
			String imageMapName = null;
			List<JRPrintImageAreaHyperlink> imageMapAreas = null;

			if (hasAreaHyperlinks)
			{
				Rectangle renderingArea = new Rectangle(image.getWidth(), image.getHeight());
				
				if (renderer instanceof DataRenderable)
				{
					imageMapName = imageMaps.get(new Pair<String, Rectangle>(renderer.getId(), renderingArea));
				}

				if (imageMapName == null)
				{
					Renderable originalRenderer = image.getRenderer();
					imageMapName = "map_" + getElementIndex(cell).toString() + "-" + originalRenderer.getId();//use renderer.getId()?
					imageMapAreas = ((AreaHyperlinksRenderable) originalRenderer).getImageAreaHyperlinks(renderingArea);//FIXMECHART
					
					if (renderer instanceof DataRenderable)
					{
						imageMaps.put(new Pair<String, Rectangle>(renderer.getId(), renderingArea), imageMapName);
					}
				}
			}

			InternalImageProcessor imageProcessor = 
				new InternalImageProcessor(
					image,
					isLazy,
					!useBackgroundImage && scaleImage != ScaleImageEnum.FILL_FRAME && !isLazy,
					cell,
					availableImageWidth,
					availableImageHeight
					);
			
			InternalImageProcessorResult imageProcessorResult = null;
			
			try
			{
				imageProcessorResult = imageProcessor.process(renderer);
			}
			catch (Exception e)
			{
				Renderable onErrorRenderer = getRendererUtil().handleImageError(e, image.getOnErrorTypeValue());
				if (onErrorRenderer != null)
				{
					imageProcessorResult = imageProcessor.process(onErrorRenderer);
				}
			}
			
			if (imageProcessorResult != null)
			{
				if (useBackgroundImage)
				{
					int width = availableImageWidth;
					int height = availableImageHeight;
					int translateX = 0;
					int translateY = 0;
					int angle = 0;
					String backgroundSize = null;
					
					switch (rotation)
					{
						case LEFT:
							width = availableImageHeight;
							height = availableImageWidth;
							translateX = (availableImageWidth - availableImageHeight) / 2;
							translateY = - translateX;
							angle = -90;
							break;
						case RIGHT:
							width = availableImageHeight;
							height = availableImageWidth;
							translateX = (availableImageWidth - availableImageHeight) / 2;
							translateY = - translateX;
							angle = 90;
							break;
						case UPSIDE_DOWN:
							angle = 180;
							break;
						case NONE:
						default:
							break;
					}

					switch (scaleImage)
					{
						case FILL_FRAME :
						{
							backgroundSize = "100% 100%";
							break;
						}
						case CLIP :
						{
							backgroundSize = "auto";
							break;
						}
						case RETAIN_SHAPE :
						default :
						{
							backgroundSize = "contain";
						}
					}
					
					writer.write("<div style=\"width: " + width + "px; height: " + height + "px; position: absolute; overflow: hidden; "
						+ "left: " + translateX + "px;top: " + translateY + "px; transform: rotate(" + angle + "deg);\">");
					writer.write("<div style=\"width: 100%; height: 100%; background-image: url('");
					String imagePath = imageProcessorResult.imageSource;
					if (imagePath != null)
					{
						writer.write(JRStringUtil.encodeXmlAttribute(imagePath));
					}
					writer.write(
						"'); background-repeat: no-repeat; background-position: " 
						+ horizontalAlignment + " " 
						+ (image.getVerticalImageAlign() == VerticalImageAlignEnum.MIDDLE ? "center" : verticalAlignment) 
						+ ";background-size: " + backgroundSize + ";\"></div>");
					writer.write("</div>");
				}
				else if (imageProcessorResult.isEmbededSvgData)
				{
					writer.write("<svg");

					switch (scaleImage)
					{
						case FILL_FRAME :
						{
							Dimension2D dimension = imageProcessorResult.dimension;
							if (dimension != null)
							{
								writer.write(" viewBox=\"0 0 ");
								writer.write(String.valueOf(dimension.getWidth()));
								writer.write(" ");
								writer.write(String.valueOf(dimension.getHeight()));
								writer.write("\"");
							}
				
							writer.write(" width=\"");
							writer.write(String.valueOf(availableImageWidth));
							writer.write("\"");
							writer.write(" height=\"");
							writer.write(String.valueOf(availableImageHeight));
							writer.write("\"");
							writer.write(" preserveAspectRatio=\"none\"");

							break;
						}
						case CLIP :
						{
							double normalWidth = availableImageWidth;
							double normalHeight = availableImageHeight;
	
							Dimension2D dimension = imageProcessorResult.dimension;
							if (dimension != null)
							{
								normalWidth = dimension.getWidth();
								normalHeight = dimension.getHeight();
	
								writer.write(" viewBox=\"");
								writer.write(String.valueOf((int)(ImageUtil.getXAlignFactor(image) * (normalWidth - availableImageWidth))));
								writer.write(" ");
								writer.write(String.valueOf((int)(ImageUtil.getYAlignFactor(image) * (normalHeight - availableImageHeight))));
								writer.write(" ");
								writer.write(String.valueOf(availableImageWidth));
								writer.write(" ");
								writer.write(String.valueOf(availableImageHeight));
								writer.write("\"");
							}

							writer.write(" width=\"");
							writer.write(String.valueOf(availableImageWidth));
							writer.write("\"");
							writer.write(" height=\"");
							writer.write(String.valueOf(availableImageHeight));
							writer.write("\"");

							break;
						}
						case RETAIN_SHAPE :
						default :
						{
							//considering the IF above, if we get here, then for sure isLazy() is false, so we can ask the renderer for its dimension
							if (availableImageHeight > 0)
							{
								double normalWidth = availableImageWidth;
								double normalHeight = availableImageHeight;

								Dimension2D dimension = imageProcessorResult.dimension;
								if (dimension != null)
								{
									normalWidth = dimension.getWidth();
									normalHeight = dimension.getHeight();

									writer.write(" viewBox=\"0 0 ");
									writer.write(String.valueOf(normalWidth));
									writer.write(" ");
									writer.write(String.valueOf(normalHeight));
									writer.write("\"");
								}
								
								double ratio = normalWidth / normalHeight;
				
								if ( ratio > (double)availableImageWidth / (double)availableImageHeight )
								{
									writer.write(" width=\"");
									writer.write(String.valueOf(availableImageWidth));
									writer.write("\"");
								}
								else
								{
									writer.write(" height=\"");
									writer.write(String.valueOf(availableImageHeight));
									writer.write("\"");
								}
							}
						}
					}

					writer.write("><g>\n");
					writer.write(imageProcessorResult.imageSource);
					writer.write("</g></svg>");
				}
				else
				{
					writer.write("<img");
					writer.write(" src=\"");
					String imagePath = imageProcessorResult.imageSource;
					if (imagePath != null)
					{
						writer.write(JRStringUtil.encodeXmlAttribute(imagePath));
					}
					writer.write("\"");
				
					switch (scaleImage)
					{
						case FILL_FRAME :
						{
							writer.write(" style=\"width: ");
							writer.write(toSizeUnit(availableImageWidth));
							writer.write("; height: ");
							writer.write(toSizeUnit(availableImageHeight));
							writer.write("\"");
				
							break;
						}
						case CLIP :
						{
							int positionLeft;
							int positionTop;
							
							HorizontalImageAlignEnum horizontalAlign = image.getHorizontalImageAlign();
							VerticalImageAlignEnum verticalAlign = image.getVerticalImageAlign();
							if (  
								isLazy
								|| (horizontalAlign == HorizontalImageAlignEnum.LEFT && verticalAlign == VerticalImageAlignEnum.TOP)
								)
							{
								// no need to compute anything
								positionLeft = 0;
								positionTop = 0;
							}
							else
							{
								double normalWidth = availableImageWidth;
								double normalHeight = availableImageHeight;

								Dimension2D dimension = imageProcessorResult.dimension;
								if (dimension != null)
								{
									normalWidth = dimension.getWidth();
									normalHeight = dimension.getHeight();
								}
								
								// these calculations assume that the image td does not stretch due to other cells.
								// when that happens, the image will not be properly aligned.
								positionLeft = (int) (ImageUtil.getXAlignFactor(horizontalAlign) * (availableImageWidth - normalWidth));
								positionTop = (int) (ImageUtil.getYAlignFactor(verticalAlign) * (availableImageHeight - normalHeight));
							}
							
							writer.write(" style=\"position: absolute; left:");
							writer.write(toSizeUnit(positionLeft));
							writer.write("; top: ");
							writer.write(toSizeUnit(positionTop));
							// not setting width, height and clip as it doesn't seem needed plus it fixes clip for lazy images
							writer.write(";\"");

							break;
						}
						case RETAIN_SHAPE :
						default :
						{
							//considering the IF above, if we get here, then for sure isLazy() is false, so we can ask the renderer for its dimension
							if (availableImageHeight > 0)
							{
								double normalWidth = availableImageWidth;
								double normalHeight = availableImageHeight;

								Dimension2D dimension = imageProcessorResult.dimension;
								if (dimension != null)
								{
									normalWidth = dimension.getWidth();
									normalHeight = dimension.getHeight();
								}
								
								double ratio = normalWidth / normalHeight;
				
								if ( ratio > (double)availableImageWidth / (double)availableImageHeight )
								{
									writer.write(" style=\"width: ");
									writer.write(toSizeUnit(availableImageWidth));
									writer.write("\"");
								}
								else
								{
									writer.write(" style=\"height: ");
									writer.write(toSizeUnit(availableImageHeight));
									writer.write("\"");
								}
							}
						}
					}
					
					if (imageMapName != null)
					{
						writer.write(" usemap=\"#" + imageMapName + "\"");
					}
					
					if (hasHyperlinks)
					{
						writer.write(" border=\"0\"");
					}
					
					if (image.getHyperlinkTooltip() != null)
					{
						String tooltip = JRStringUtil.encodeXmlAttribute(image.getHyperlinkTooltip()); 
						writer.write(" alt=\"");
						writer.write(tooltip);
						writer.write("\"");
						writer.write(" title=\"");
						writer.write(tooltip);
						writer.write("\"");
					}
					else
					{
						writer.write(" alt=\"\""); // screen readers do not read images with empty alt attribute, which are considered just decorations
					}
					
					writer.write("/>");
				}
			}

			if (hyperlinkStarted)
			{
				endHyperlink();
			}
			
			if (useDiv)
			{
				writer.write("</div>");
			}
			
			if (imageMapAreas != null)
			{
				writer.write("\n");
				writeImageMap(imageMapName, image, imageMapAreas);
			}
		}
		
		endCell(cell.getCellType());
	}

	
	private class InternalImageProcessor
	{
		private final JRPrintImage imageElement;
		private final RenderersCache imageRenderersCache;
		private final boolean isLazy; 
		private final boolean embedImage; 
		private final boolean needDimension; 
		private final TableCell cell;
		private final int availableImageWidth;
		private final int availableImageHeight;

		protected InternalImageProcessor(
			JRPrintImage imageElement,
			boolean isLazy,
			boolean needDimension, 
			TableCell cell,
			int availableImageWidth,
			int availableImageHeight
			)
		{
			this.imageElement = imageElement;
			this.imageRenderersCache = imageElement.isUsingCache() ? renderersCache : new RenderersCache(getJasperReportsContext());
			this.isLazy = isLazy;
			this.embedImage = isEmbedImage(imageElement);
			this.needDimension = needDimension;
			this.cell = cell;
			this.availableImageWidth = availableImageWidth;
			this.availableImageHeight = availableImageHeight;
		}
		
		protected InternalImageProcessorResult process(Renderable renderer) throws JRException, IOException
		{
			String imageSource = null;
			Dimension2D dimension = null;
			boolean isEmbededSvgData = false;
			
			if (isLazy)
			{
				// we do not cache imagePath for lazy images because the short location string is already cached inside the render itself
				imageSource = RendererUtil.getResourceLocation(renderer);
			}
			else
			{
				if (renderer instanceof ResourceRenderer)
				{
					renderer = imageRenderersCache.getLoadedRenderer((ResourceRenderer)renderer);
				}

				// check dimension first, to avoid caching renderers that might not be used eventually, due to their dimension errors 
				if (needDimension)
				{
					DimensionRenderable dimensionRenderer = imageRenderersCache.getDimensionRenderable(renderer);
					dimension = dimensionRenderer == null ? null :  dimensionRenderer.getDimension(jasperReportsContext);
				}

				if (
					!embedImage //we do not cache imagePath for embedded images because it is too big
					&& renderer instanceof DataRenderable //we do not cache imagePath for non-data renderers because they render width different width/height each time
					&& rendererToImagePathMap.containsKey(renderer.getId())
					)
				{
					imageSource = rendererToImagePathMap.get(renderer.getId());
				}
				else
				{
					if (embedImage)
					{
						Dimension dim =	null;
						
						if (
							imageElement.getRotation() == RotationEnum.LEFT
							|| imageElement.getRotation() == RotationEnum.RIGHT
							)
						{
							dim =	new Dimension(availableImageHeight, availableImageWidth);
						}
						else
						{
							dim =	new Dimension(availableImageWidth, availableImageHeight);
						}

						DataRenderable dataRenderer = null;
						
						if (isConvertSvgToImage(imageElement))
						{
							dataRenderer = 
								getRendererUtil().getImageDataRenderable(
									imageRenderersCache,
									renderer,
									dim,
									ModeEnum.OPAQUE == imageElement.getModeValue() ? imageElement.getBackcolor() : null
									);
						}
						else
						{
							dataRenderer = 
								getRendererUtil().getDataRenderable(
									renderer,
									dim,
									ModeEnum.OPAQUE == imageElement.getModeValue() ? imageElement.getBackcolor() : null
									);
						}
						
						byte[] imageData = dataRenderer.getData(jasperReportsContext);

						SvgDataSniffer.SvgInfo svgInfo = getRendererUtil().getSvgInfo(imageData);
						
						if (svgInfo != null)
						{
							if (isEmbeddedSvgUseFonts(imageElement))
							{
								Locale locale = getLocale();

								SvgFontProcessor svgFontProcessor = new SvgFontProcessor(jasperReportsContext, locale) 
								{
									@Override
									public String getFontFamily(String fontFamily, Locale locale) 
									{
										// Here we rely on the ability of FontUtil.getFontInfoIgnoreCase(fontFamily, locale) method to
										// find fonts from font extensions based on the java.awt.Font.getFamily() of their font faces.
										// This is because the SVG produced by Batik stores the family name of the AWT fonts used to
										// render text on the Batik Graphics2D implementation, as it knows nothing about family names from JR extensions.
										return HtmlExporter.this.getFontFamily(true, fontFamily, locale);
									}
								};
								
								imageData = svgFontProcessor.process(imageData);
							}
							
							isEmbededSvgData = true;
							
							String encoding = svgInfo.getEncoding();
							imageSource = new String(imageData, encoding == null ? "UTF-8" : encoding);
							
							// we might have received needDimension false above, as a hint, but if we arrive here, 
							// we definitely need to attempt getting the dimension of the SVG, regardless of scale image type
							DimensionRenderable dimensionRenderer = imageRenderersCache.getDimensionRenderable(renderer);
							dimension = dimensionRenderer == null ? null :  dimensionRenderer.getDimension(jasperReportsContext);
						}
						else
						{
							String imageMimeType = JRTypeSniffer.getImageTypeValue(imageData).getMimeType();

							ByteArrayInputStream bais = new ByteArrayInputStream(imageData);
							ByteArrayOutputStream baos = new ByteArrayOutputStream();
							
							Base64Util.encode(bais, baos);
							
							imageSource = "data:" + imageMimeType + ";base64," + new String(baos.toByteArray(), "UTF-8"); // UTF-8 is fine as we just need an ASCII compatible encoding for the Base64 array
						}
						
						//don't cache embedded imageSource as they are not image paths
					}
					else
					{
						@SuppressWarnings("deprecation")
						HtmlResourceHandler imageHandler = 
							getImageHandler() == null 
							? getExporterOutput().getImageHandler() 
							: getImageHandler();
						if (imageHandler != null)
						{
							Dimension dim =	null;
							
							if (
								imageElement.getRotation() == RotationEnum.LEFT
								|| imageElement.getRotation() == RotationEnum.RIGHT
								)
							{
								dim =	new Dimension(availableImageHeight, availableImageWidth);
							}
							else
							{
								dim =	new Dimension(availableImageWidth, availableImageHeight);
							}

							DataRenderable dataRenderer = null;
							
							if (isConvertSvgToImage(imageElement))
							{
								dataRenderer = 
									getRendererUtil().getImageDataRenderable(
										imageRenderersCache,
										renderer,
										dim,
										ModeEnum.OPAQUE == imageElement.getModeValue() ? imageElement.getBackcolor() : null
										);
							}
							else
							{
								dataRenderer = 
									getRendererUtil().getDataRenderable(
										renderer,
										dim,
										ModeEnum.OPAQUE == imageElement.getModeValue() ? imageElement.getBackcolor() : null
										);
							}

							byte[] imageData = dataRenderer.getData(jasperReportsContext);
							
							String fileExtension = 
								getRendererUtil().isSvgData(imageData)
								? RendererUtil.SVG_FILE_EXTENSION
								: JRTypeSniffer.getImageTypeValue(imageData).getFileExtension();

							String imageName = getImageName(getElementIndex(cell), fileExtension);

							imageHandler.handleResource(imageName, imageData);
							
							imageSource = imageHandler.getResourcePath(imageName);

							if (dataRenderer == renderer)
							{
								//cache imagePath only for true ImageRenderable instances because the wrapping ones render with different width/height each time
								rendererToImagePathMap.put(renderer.getId(), imageSource);
							}
						}
						//does not make sense to cache null imagePath, in the absence of an image handler
					}
				}
			}
			
			return 
				new InternalImageProcessorResult(
					imageSource, 
					dimension,
					isEmbededSvgData
					);
		}
	}
	
	
	private static class InternalImageProcessorResult
	{
		protected final String imageSource;
		protected final Dimension2D dimension;
		protected final boolean isEmbededSvgData;
		
		protected InternalImageProcessorResult(
			String imagePath, 
			Dimension2D dimension,
			boolean isEmbededSvgData
			)
		{
			this.imageSource = imagePath;
			this.dimension = dimension;
			this.isEmbededSvgData = isEmbededSvgData;
		}
	}


	protected String getImageHorizontalAlignmentStyle(JRPrintImage image)
	{
		String horizontalAlignment = CSS_TEXT_ALIGN_LEFT;
		switch (image.getHorizontalImageAlign())
		{
			case RIGHT :
			{
				horizontalAlignment = CSS_TEXT_ALIGN_RIGHT;
				break;
			}
			case CENTER :
			{
				horizontalAlignment = CSS_TEXT_ALIGN_CENTER;
				break;
			}
			case LEFT :
			default :
			{
				horizontalAlignment = CSS_TEXT_ALIGN_LEFT;
			}
		}
		return horizontalAlignment;
	}

	protected String getImageVerticalAlignmentStyle(JRPrintImage image)
	{
		String verticalAlignment = HTML_VERTICAL_ALIGN_TOP;
		switch (image.getVerticalImageAlign())
		{
			case BOTTOM :
			{
				verticalAlignment = HTML_VERTICAL_ALIGN_BOTTOM;
				break;
			}
			case MIDDLE :
			{
				verticalAlignment = HTML_VERTICAL_ALIGN_MIDDLE;
				break;
			}
			case TOP :
			default :
			{
				verticalAlignment = HTML_VERTICAL_ALIGN_TOP;
			}
		}
		return verticalAlignment;
	}

	protected JRPrintElementIndex getElementIndex(TableCell cell)
	{
		String elementAddress = cell.getElementAddress();
		JRPrintElementIndex elementIndex = new JRPrintElementIndex(reportIndex, pageIndex,
						elementAddress);
		return elementIndex;
	}

	protected void writeImageMap(String imageMapName, JRPrintImage image, List<JRPrintImageAreaHyperlink> imageMapAreas) throws IOException
	{
		writer.write("<map name=\"" + imageMapName + "\">\n");

		for (ListIterator<JRPrintImageAreaHyperlink> it = imageMapAreas.listIterator(imageMapAreas.size()); it.hasPrevious();)
		{
			JRPrintImageAreaHyperlink areaHyperlink = it.previous();
			JRPrintHyperlink link = areaHyperlink.getHyperlink();
			JRPrintImageArea area = areaHyperlink.getArea();

			writer.write("  <area shape=\"" + JRPrintImageArea.getHtmlShape(area.getShape()) + "\"");
			
			writeImageAreaCoordinates(area.getCoordinates());			
			writeImageAreaHyperlink(link);
			writer.write("/>\n");
		}
		
		if (image.getHyperlinkTypeValue() != HyperlinkTypeEnum.NONE)
		{
			writer.write("  <area shape=\"default\"");
			writeImageAreaCoordinates(new int[]{0, 0, image.getWidth(), image.getHeight()});//for IE
			writeImageAreaHyperlink(image);
			writer.write("/>\n");
		}
		
		writer.write("</map>\n");
	}
	
	protected void writeImageAreaCoordinates(int[] coords) throws IOException
	{
		if (coords != null && coords.length > 0)
		{
			StringBuilder coordsEnum = new StringBuilder(coords.length * 4);
			coordsEnum.append((int)toZoom(coords[0]));
			for (int i = 1; i < coords.length; i++)
			{
				coordsEnum.append(',');
				coordsEnum.append((int)toZoom(coords[i]));
			}
			writer.write(" coords=\"" + coordsEnum + "\"");
		}		
	}


	protected void writeImageAreaHyperlink(JRPrintHyperlink hyperlink) throws IOException
	{
		if (getReportContext() != null)
		{
			if (hyperlink.getLinkType() != null)
			{
				int id = hyperlink.hashCode() & 0x7FFFFFFF;
				writer.write(" class=\"_jrHyperLink " + JRStringUtil.encodeXmlAttribute(hyperlink.getLinkType()) + "\" data-id=\"" + id + "\"");

				HyperlinkData hyperlinkData = new HyperlinkData();
				hyperlinkData.setId(String.valueOf(id));
				hyperlinkData.setHref(getHyperlinkURL(hyperlink));
				hyperlinkData.setSelector("._jrHyperLink." + hyperlink.getLinkType());
				hyperlinkData.setHyperlink(hyperlink);

				hyperlinksData.add(hyperlinkData);
			}
		}
		else
		{
			String href = getHyperlinkURL(hyperlink);
			if (href == null)
			{
				writer.write(" nohref=\"nohref\"");
			}
			else
			{
				writer.write(" href=\"" + JRStringUtil.encodeXmlAttribute(href) + "\"");

				String target = getHyperlinkTarget(hyperlink);
				if (target != null)
				{
					writer.write(" target=\"");
					writer.write(JRStringUtil.encodeXmlAttribute(target));
					writer.write("\"");
				}
			}
		}

		if (hyperlink.getHyperlinkTooltip() != null)
		{
			writer.write(" title=\"");
			writer.write(JRStringUtil.encodeXmlAttribute(hyperlink.getHyperlinkTooltip()));
			writer.write("\"");
		}
	}

	protected void writeRectangle(JRPrintRectangle rectangle, TableCell cell) throws IOException
	{
		startCell(rectangle, cell);
		
		int radius = rectangle.getRadius();
		if (radius == 0)
		{
			StringBuilder styleBuffer = new StringBuilder();
			appendElementCellGenericStyle(cell, styleBuffer);
			appendBackcolorStyle(cell, styleBuffer);
			appendPen(
				styleBuffer,
				rectangle.getLinePen(),
				null
				);
			writeStyle(styleBuffer);
		}

		finishStartCell();

		if (radius != 0)
		{
			float lineDiff = rectangle.getLinePen().getLineWidth() / 2;
			writer.write("<svg height=\"" + rectangle.getHeight() + "\" width=\"" + rectangle.getWidth() + "\">");
			writer.write("<rect x=\"" + lineDiff + "\" y=\"" + lineDiff + "\" rx=\"" + radius + "\" ry=\"" + radius + "\" ");
			writer.write("height=\"" + (rectangle.getHeight() - 2 * lineDiff) + "\" width=\"" + (rectangle.getWidth() - 2 * lineDiff) + "\" ");
			writeSvgStyle(rectangle);
			writer.write("\"/></svg>");
		}

		endCell(cell.getCellType());
	}

	protected void writeEllipse(JRPrintEllipse ellipse, TableCell cell) throws IOException
	{
		startCell(ellipse, cell);

		finishStartCell();

		float lineDiff = ellipse.getLinePen().getLineWidth() / 2;
		writer.write("<svg height=\"" + ellipse.getHeight() + "\" width=\"" + ellipse.getWidth() + "\">");
		writer.write("<ellipse cx=\"" + (ellipse.getWidth() / 2) + "\" cy=\"" + (ellipse.getHeight() / 2));
		writer.write("\" rx=\"" + (ellipse.getWidth() / 2 - lineDiff) + "\" ry=\"" + (ellipse.getHeight() / 2 - lineDiff) + "\" ");
		writeSvgStyle(ellipse);
		writer.write("\"/></svg>");
		
		endCell(cell.getCellType());
	}

	protected void writeSvgStyle(JRPrintGraphicElement element) throws IOException
	{
		writer.write("style=\"fill:" + JRColorUtil.getCssColor(element.getBackcolor()) + ";");
		writer.write("stroke:" + JRColorUtil.getCssColor(element.getLinePen().getLineColor()) + ";");
		writer.write("stroke-width:" + element.getLinePen().getLineWidth() + ";");

		switch (element.getLinePen().getLineStyleValue())
		{
			case DOTTED :
			{
				writer.write("stroke-dasharray:" + element.getLinePen().getLineWidth() + "," + element.getLinePen().getLineWidth() + ";");
				break;
			}
			case DASHED :
			{
				writer.write("stroke-dasharray:" + 5 * element.getLinePen().getLineWidth() + "," + 3 * element.getLinePen().getLineWidth() + ";");
				break;
			}
			case DOUBLE : //FIXME: there is no built-in svg support for double stroke style; strokes could be rendered twice as a workaround
			case SOLID :
			default :
			{
				break;
			}
		}
	}

	protected void writeLine(JRPrintLine line, TableCell cell)
			throws IOException
	{		
		startCell(line, cell);
		if(isOblique(line))
		{
			finishStartCell();
			
			int width = line.getWidth();
			int height = line.getHeight();
			LineDirectionEnum lineDirection = line.getDirectionValue();
			int y1 = lineDirection == LineDirectionEnum.BOTTOM_UP ? height : 0;
			int y2 = lineDirection == LineDirectionEnum.BOTTOM_UP ? 0 : height;
			
			writer.write("<svg height=\"" + height + "\" width=\"" + width + "\">");
			writer.write("<line x1=\"0\" y1=\"" + y1 +"\" x2=\"" + width + "\" y2=\"" + y2 + "\" ");
			writeSvgStyle(line);
			writer.write("\"/></svg>");
		}
		else
		{
			StringBuilder styleBuffer = new StringBuilder();

			appendElementCellGenericStyle(cell, styleBuffer);
			appendBackcolorStyle(cell, styleBuffer);
			
			String side = null;
			float ratio = line.getWidth() / line.getHeight();
			if (ratio > 1)
			{
				if (line.getDirectionValue() == LineDirectionEnum.TOP_DOWN)
				{
					side = "top";
				}
				else
				{
					side = "bottom";
				}
			}
			else
			{
				if (line.getDirectionValue() == LineDirectionEnum.TOP_DOWN)
				{
					side = "left";
				}
				else
				{
					side = "right";
				}
			}

			appendPen(
				styleBuffer,
				line.getLinePen(),
				side
				);

			writeStyle(styleBuffer);

			finishStartCell();			
		}
		
		endCell(cell.getCellType());
	}
	
	
	protected boolean isOblique(JRPrintLine line){
		return line.getWidth() > 1 && line.getHeight() > 1;
	}
	
	protected void writeGenericElement(JRGenericPrintElement element, TableCell cell) throws IOException, JRException
	{
		GenericElementHtmlHandler handler = (GenericElementHtmlHandler) 
				GenericElementHandlerEnviroment.getInstance(getJasperReportsContext()).getElementHandler(
						element.getGenericType(), HTML_EXPORTER_KEY);
		
		if (handler == null)
		{
			if (log.isDebugEnabled())
			{
				log.debug("No HTML generic element handler for " 
						+ element.getGenericType());
			}
			
			writeEmptyCell(cell.getColumnSpan(), cell.getRowSpan());// TODO lucianc backcolor/borders?
		}
		else
		{
			String htmlFragment = handler.getHtmlFragment(exporterContext, element);
			if (htmlFragment == null)
			{
				handler.exportElement(exporterContext, element, cell);
			}
			else
			{
				startCell(element, cell);

				StringBuilder styleBuffer = new StringBuilder();
				appendElementCellGenericStyle(cell, styleBuffer);
				appendBackcolorStyle(cell, styleBuffer);
				appendBorderStyle(cell.getBox(), styleBuffer);
				writeStyle(styleBuffer);

				finishStartCell();
				
				writer.write(htmlFragment);
				
				endCell(cell.getCellType());
			}
		}
	}
	
	protected void writeLayers(List<Table> layers, TableVisitor tableVisitor, TableCell cell) throws IOException
	{
		startCell(cell);

		StringBuilder styleBuffer = new StringBuilder();
		appendElementCellGenericStyle(cell, styleBuffer);
		appendBackcolorStyle(cell, styleBuffer);
		appendBorderStyle(cell.getBox(), styleBuffer);
		writeStyle(styleBuffer);

		finishStartCell();
		
		// layers need to always specify backcolors
		setBackcolor(null);
		writer.write("<div style=\"width: 100%; height: 100%; position: relative;\">\n");

		for (ListIterator<Table> it = layers.listIterator(); it.hasNext();)
		{
			Table table = it.next();
			
			StringBuilder layerStyleBuffer = new StringBuilder();
			if (it.hasNext()) {
				layerStyleBuffer.append("position: absolute; overflow: hidden; ");
			} else {
				layerStyleBuffer.append("position: relative; ");
			}
			layerStyleBuffer.append("width: 100%; height: 100%; ");
			
			if (it.previousIndex() > 0) {
				layerStyleBuffer.append("pointer-events: none; ");
			}

			writer.write("<div style=\"");
			writer.write(layerStyleBuffer.toString());
			writer.write("\">\n");

			++pointerEventsNoneStack;
			exportTable(tableVisitor, table, false, false);
			--pointerEventsNoneStack;
			
			writer.write("</div>\n");
		}
		
		writer.write("</div>\n");
		restoreBackcolor();

		endCell(cell.getCellType());
	}
	
	protected void writeNestedTable(Table table, TableVisitor tableVisitor, TableCell cell) throws IOException
	{
		startCell(cell);

		StringBuilder styleBuffer = new StringBuilder();
		appendElementCellGenericStyle(cell, styleBuffer);
		appendBackcolorStyle(cell, styleBuffer);
		appendBorderStyle(cell.getBox(), styleBuffer);
		appendPaddingStyle(cell.getBox(), styleBuffer);
		writeStyle(styleBuffer);

		finishStartCell();

		exportTable(tableVisitor, table, false, false);

		endCell(cell.getCellType());
	}

	protected void startCell(JRPrintElement element, TableCell cell) throws IOException
	{
		startCell(cell.getColumnSpan(), cell.getRowSpan(), cell.getCellType());

		String dataAttr = getDataAttributes(element, cell);
		if (dataAttr != null)
		{
			writer.write(dataAttr);
		}
	}
	
	public String getDataAttributes(JRPrintElement element, TableCell cell)
	{
		StringBuilder sb = new StringBuilder();
		
		String id = getCellProperty(element, cell, PROPERTY_HTML_ID);
		if (id != null)
		{
			sb.append(" id=\"" + JRStringUtil.encodeXmlAttribute(id) +"\"");
		}
		String clazz = getCellProperty(element, cell, PROPERTY_HTML_CLASS);
		if (clazz != null)
		{
			sb.append(" class=\"" + JRStringUtil.encodeXmlAttribute(clazz) +"\"");
		}
		String colUuid = getCellProperty(element, cell, HeaderToolbarElement.PROPERTY_COLUMN_UUID);//FIXMEJIVE register properties like this in a pluggable way; extensions?
		if (colUuid != null)
		{
			sb.append(" data-coluuid=\"" + JRStringUtil.encodeXmlAttribute(colUuid) + "\"");
		}
		String cellId = getCellProperty(element, cell, HeaderToolbarElement.PROPERTY_CELL_ID);
		if (cellId != null)
		{
			sb.append(" data-cellid=\"" + JRStringUtil.encodeXmlAttribute(cellId) + "\"");
		}
		String tableUuid = getCellProperty(element, cell, HeaderToolbarElement.PROPERTY_TABLE_UUID);
		if (tableUuid != null)
		{
			sb.append(" data-tableuuid=\"" + JRStringUtil.encodeXmlAttribute(tableUuid) + "\"");
		}
		String columnIndex = getCellProperty(element, cell, HeaderToolbarElement.PROPERTY_COLUMN_INDEX);
		if (columnIndex != null)
		{
			sb.append(" data-colidx=\"" + JRStringUtil.encodeXmlAttribute(columnIndex) + "\"");
		}
		
		String xtabId = getCellProperty(element, cell, CrosstabInteractiveJsonHandler.PROPERTY_CROSSTAB_ID);
		if (xtabId != null)
		{
			sb.append(" " + CrosstabInteractiveJsonHandler.ATTRIBUTE_CROSSTAB_ID + "=\"" 
					+ JRStringUtil.encodeXmlAttribute(xtabId) + "\"");
		}
		
		String xtabColIdx = getCellProperty(element, cell, CrosstabInteractiveJsonHandler.PROPERTY_COLUMN_INDEX);
		if (xtabColIdx != null)
		{
			sb.append(" " + CrosstabInteractiveJsonHandler.ATTRIBUTE_COLUMN_INDEX + "=\"" 
					+ JRStringUtil.encodeXmlAttribute(xtabColIdx) + "\"");
		}
		
		return sb.length() > 0 ? sb.toString() : null;
	}
	
	protected String getCellProperty(JRPrintElement element, TableCell cell, String key)
	{
		String property = null;
		if (element != null)
		{
			property = getPropertiesUtil().getProperty(element, key);
		}
		
		if (property == null)
		{
			Tabulator tabulator = cell.getTabulator();
			for (FrameCell parentCell = cell.getCell().getParent(); 
					parentCell != null && property == null;
					parentCell = parentCell.getParent())
			{
				JRPrintElement parentElement = tabulator.getCellElement(parentCell);
				property = getPropertiesUtil().getProperty(parentElement, key);
			}
		}
		return property;
	}
	
	protected void startCell(TableCell cell) throws IOException
	{
		startCell(cell.getElement(), cell);
	}

	protected void startCell(int colSpan, int rowSpan, CellType cellType) throws IOException
	{
		String tag = "td"; 
		String role = null; 
		if (cellType == CellType.COLUMN_HEADER)
		{
			tag = "th";
			role = "columnheader";
		}
		else  if (cellType == CellType.ROW_HEADER)
		{
			tag = "th";
			role = "rowheader";
		}
		writer.write("<");
		writer.write(tag);
		if (role != null)
		{
			writer.write(" role=\"");
			writer.write(role);
			writer.write("\"");
		}
		if (colSpan > 1)
		{
			writer.write(" colspan=\"");
			writer.write(Integer.toString(colSpan));
			writer.write("\"");
		}
		if (rowSpan > 1)
		{
			writer.write(" rowspan=\"");
			writer.write(Integer.toString(rowSpan));
			writer.write("\"");
		}		
	}
	
	protected void finishStartCell() throws IOException
	{
		writer.write(">\n");
	}
	
	protected void endCell(CellType cellType) throws IOException
	{
		if (
			cellType == CellType.COLUMN_HEADER
			|| cellType == CellType.ROW_HEADER
			)
		{
			writer.write("</th>\n");
		}
		else
		{
			writer.write("</td>\n");
		}
	}
	
	protected void writeEmptyCell(int colSpan, int rowSpan) throws IOException
	{
		startCell(colSpan, rowSpan, null);
		finishStartCell();
		endCell(null);
	}
	
	protected void writeFrameCell(TableCell cell) throws IOException
	{
		startCell(cell);
		
		StringBuilder styleBuffer = new StringBuilder();
		appendElementCellGenericStyle(cell, styleBuffer);
		appendBackcolorStyle(cell, styleBuffer);
		appendBorderStyle(cell.getBox(), styleBuffer);
		writeStyle(styleBuffer);

		finishStartCell();
		endCell(cell.getCellType());
	}

	protected void writeStyle(StringBuilder styleBuffer) throws IOException
	{
		if (styleBuffer.length() > 0)
		{
			writer.write(" style=\"");
			writer.write(styleBuffer.toString());
			writer.write("\"");
		}
	}
	
	protected void appendElementCellGenericStyle(TableCell cell, StringBuilder styleBuffer)
	{
		if (pointerEventsNoneStack > 0 && cell.getElement() != null)
		{
			styleBuffer.append("pointer-events: auto; ");
		}
	}

	protected void setBackcolor(Color color)
	{
		backcolorStack.addFirst(color);
	}

	protected void restoreBackcolor()
	{
		backcolorStack.removeFirst();
	}

	protected boolean matchesBackcolor(Color backcolor)
	{
		if (backcolorStack.isEmpty())
		{
			return false;
		}
		
		Color currentBackcolor = backcolorStack.getFirst();
		return currentBackcolor != null && backcolor.getRGB() == currentBackcolor.getRGB();
	}
	
	protected Color appendBackcolorStyle(TableCell cell, StringBuilder styleBuffer)
	{
		Color cellBackcolor = cell.getBackcolor();
		if (cellBackcolor != null && !matchesBackcolor(cellBackcolor))
		{
			styleBuffer.append("background-color: ");
			styleBuffer.append(JRColorUtil.getCssColor(cellBackcolor));
			styleBuffer.append("; ");

			return cellBackcolor;
		}

		return null;
	}

	protected boolean appendBorderStyle(JRLineBox box, StringBuilder styleBuffer)
	{
		boolean addedToStyle = false;

		if (box != null)
		{
			LineStyleEnum tps = box.getTopPen().getLineStyleValue();
			LineStyleEnum lps = box.getLeftPen().getLineStyleValue();
			LineStyleEnum bps = box.getBottomPen().getLineStyleValue();
			LineStyleEnum rps = box.getRightPen().getLineStyleValue();
			
			float tpw = box.getTopPen().getLineWidth();
			float lpw = box.getLeftPen().getLineWidth();
			float bpw = box.getBottomPen().getLineWidth();
			float rpw = box.getRightPen().getLineWidth();
			
			if (0f < tpw && tpw < 1f) {
				tpw = 1f;
			}
			if (0f < lpw && lpw < 1f) {
				lpw = 1f;
			}
			if (0f < bpw && bpw < 1f) {
				bpw = 1f;
			}
			if (0f < rpw && rpw < 1f) {
				rpw = 1f;
			}
			
			Color tpc = box.getTopPen().getLineColor();
			
			// try to compact all borders into one css property
			if (tps == lps &&												// same line style
					tps == bps &&
					tps == rps &&
					tpw == lpw &&											// same line width
					tpw == bpw &&
					tpw == rpw &&
					tpc.equals(box.getLeftPen().getLineColor()) &&			// same line color
					tpc.equals(box.getBottomPen().getLineColor()) &&
					tpc.equals(box.getRightPen().getLineColor())) 
			{
				addedToStyle |= appendPen(
						styleBuffer,
						box.getTopPen(),
						null
						);
			} else {
				addedToStyle |= appendPen(
					styleBuffer,
					box.getTopPen(),
					"top"
					);
				addedToStyle |= appendPen(
					styleBuffer,
					box.getLeftPen(),
					"left"
					);
				addedToStyle |= appendPen(
					styleBuffer,
					box.getBottomPen(),
					"bottom"
					);
				addedToStyle |= appendPen(
					styleBuffer,
					box.getRightPen(),
					"right"
					);
			}
		}
		
		return addedToStyle;
	}
	
	protected boolean appendPen(StringBuilder sb, JRPen pen, String side)
	{
		boolean addedToStyle = false;
		
		float borderWidth = pen.getLineWidth();
		if (0f < borderWidth && borderWidth < 1f)
		{
			borderWidth = 1f;
		}

		String borderStyle = null;
		switch (pen.getLineStyleValue())
		{
			case DOUBLE :
			{
				borderStyle = "double";
				break;
			}
			case DOTTED :
			{
				borderStyle = "dotted";
				break;
			}
			case DASHED :
			{
				borderStyle = "dashed";
				break;
			}
			case SOLID :
			default :
			{
				borderStyle = "solid";
				break;
			}
		}

		if (borderWidth > 0f)
		{
			sb.append("border");
			if (side != null)
			{
				sb.append("-");
				sb.append(side);
			}

			sb.append(": ");
			sb.append(toSizeUnit(borderWidth));
			
			sb.append(" ");
			sb.append(borderStyle);

			sb.append(" ");
			sb.append(JRColorUtil.getCssColor(pen.getLineColor()));
			sb.append("; ");

			addedToStyle = true;
		}

		return addedToStyle;
	}
	
	protected boolean appendPaddingStyle(JRLineBox box, StringBuilder styleBuffer)
	{
		boolean addedToStyle = false;
		
		if (box != null)
		{
			Integer tp = box.getTopPadding();
			Integer lp = box.getLeftPadding();
			Integer bp = box.getBottomPadding();
			Integer rp = box.getRightPadding();
			
			// try to compact all paddings into one css property
			if (tp == lp && tp == bp && tp == rp)
			{
				addedToStyle |= appendPadding(
						styleBuffer,
						tp,
						null
						);
			} else 
			{
				addedToStyle |= appendPadding(
						styleBuffer,
						box.getTopPadding(),
						"top"
						);
				addedToStyle |= appendPadding(
						styleBuffer,
						box.getLeftPadding(),
						"left"
						);
				addedToStyle |= appendPadding(
						styleBuffer,
						box.getBottomPadding(),
						"bottom"
						);
				addedToStyle |= appendPadding(
						styleBuffer,
						box.getRightPadding(),
						"right"
						);
			}
		}
		
		return addedToStyle;
	}
	
	protected boolean appendPadding(StringBuilder sb, Integer padding, String side)
	{
		boolean addedToStyle = false;
		
		if (padding > 0)
		{
			sb.append("padding");
			if (side != null)
			{
				sb.append("-");
				sb.append(side);
			}
			sb.append(": ");
			sb.append(toSizeUnit(padding));
			sb.append("; ");

			addedToStyle = true;
		}
		
		return addedToStyle;
	}


	protected AccessibilityTagEnum startHeading(JRPrintText text) throws IOException
	{
		AccessibilityTagEnum headingTag = null;
		
		if (text.getPropertiesMap().containsProperty(AccessibilityUtil.PROPERTY_ACCESSIBILITY_TAG))
		{
			AccessibilityTagEnum accessibilityTag = 
				AccessibilityTagEnum.getByName(
					text.getPropertiesMap().getProperty(AccessibilityUtil.PROPERTY_ACCESSIBILITY_TAG)
					);
			if (accessibilityTag != null && accessibilityTag.name().startsWith("H"))
			{
				headingTag = accessibilityTag;
				writer.write("<");
				writer.write(headingTag.getName());
				writer.write(" style=\"margin:0\">");
			}
		}

		return headingTag;
	}

	
	protected void endHeading(AccessibilityTagEnum headingTag) throws IOException
	{
		if (headingTag != null)
		{
			writer.write("</");
			writer.write(headingTag.getName());
			writer.write(">");
		}
	}

	
	protected boolean startHyperlink(JRPrintHyperlink link) throws IOException
	{
		boolean hyperlinkStarted = false,
				canWrite = false;

		if (getReportContext() != null)
		{
			Boolean ignoreHyperlink = HyperlinkUtil.getIgnoreHyperlink(HtmlReportConfiguration.PROPERTY_IGNORE_HYPERLINK, link);
			if (ignoreHyperlink == null)
			{
				ignoreHyperlink = getCurrentItemConfiguration().isIgnoreHyperlink();
			}

			if (!ignoreHyperlink && link.getLinkType() != null)
			{
				canWrite = true;
				int id = link.hashCode() & 0x7FFFFFFF;

				writer.write("<span class=\"_jrHyperLink " + JRStringUtil.encodeXmlAttribute(link.getLinkType()) + "\" data-id=\"" + id + "\"");

				HyperlinkData hyperlinkData = new HyperlinkData();
				hyperlinkData.setId(String.valueOf(id));
				hyperlinkData.setHref(getHyperlinkURL(link));
				hyperlinkData.setSelector("._jrHyperLink." + link.getLinkType());
				hyperlinkData.setHyperlink(link);

				hyperlinksData.add(hyperlinkData);
				hyperlinkStarted = true;
			}
		}
		else
		{
			String href = getHyperlinkURL(link);

			if (href != null)
			{
				canWrite = true;
				writer.write("<a href=\"");
				writer.write(JRStringUtil.encodeXmlAttribute(href));
				writer.write("\"");

				String target = getHyperlinkTarget(link);
				if (target != null)
				{
					writer.write(" target=\"");
					writer.write(JRStringUtil.encodeXmlAttribute(target));
					writer.write("\"");
				}
			}

			hyperlinkStarted = href != null;
		}

		if (canWrite)
		{
			if (link.getHyperlinkTooltip() != null)
			{
				writer.write(" title=\"");
				writer.write(JRStringUtil.encodeXmlAttribute(link.getHyperlinkTooltip()));
				writer.write("\"");
			}

			writer.write(">");
		}

		return hyperlinkStarted;
	}

	protected void endHyperlink() throws IOException
	{
		if (getReportContext() != null) {
			writer.write("</span>");
		}
		else
		{
			writer.write("</a>");
		}
	}

	protected String getHyperlinkURL(JRPrintHyperlink link)
	{
		return resolveHyperlinkURL(reportIndex, link);
	}
	
	protected String resolveHyperlinkURL(int reportIndex, JRPrintHyperlink link)
	{
		String href = null;
		
		Boolean ignoreHyperlink = HyperlinkUtil.getIgnoreHyperlink(HtmlReportConfiguration.PROPERTY_IGNORE_HYPERLINK, link);
		if (ignoreHyperlink == null)
		{
			ignoreHyperlink = getCurrentItemConfiguration().isIgnoreHyperlink();
		}

		if (!ignoreHyperlink)
		{
			JRHyperlinkProducer customHandler = getHyperlinkProducer(link);		
			if (customHandler == null)
			{
				switch(link.getHyperlinkTypeValue())
				{
					case REFERENCE :
					{
						if (link.getHyperlinkReference() != null)
						{
							href = link.getHyperlinkReference();
						}
						break;
					}
					case LOCAL_ANCHOR :
					{
						if (link.getHyperlinkAnchor() != null)
						{
							href = "#" + link.getHyperlinkAnchor();
						}
						break;
					}
					case LOCAL_PAGE :
					{
						if (link.getHyperlinkPage() != null)
						{
							href = "#" + JR_PAGE_ANCHOR_PREFIX + reportIndex + "_" + link.getHyperlinkPage().toString();
						}
						break;
					}
					case REMOTE_ANCHOR :
					{
						if (
							link.getHyperlinkReference() != null &&
							link.getHyperlinkAnchor() != null
							)
						{
							href = link.getHyperlinkReference() + "#" + link.getHyperlinkAnchor();
						}
						break;
					}
					case REMOTE_PAGE :
					{
						if (
							link.getHyperlinkReference() != null &&
							link.getHyperlinkPage() != null
							)
						{
							href = link.getHyperlinkReference() + "#" + JR_PAGE_ANCHOR_PREFIX + "0_" + link.getHyperlinkPage().toString();
						}
						break;
					}
					case NONE :
					default :
					{
						break;
					}
				}
			}
			else
			{
				href = customHandler.getHyperlink(link);
			}
		}
		
		return href;
	}

	protected String getHyperlinkTarget(JRPrintHyperlink link)
	{
		String target = null;
		JRHyperlinkTargetProducer producer = targetProducerFactory.getHyperlinkTargetProducer(link.getLinkTarget());		
		if (producer == null)
		{
			switch(link.getHyperlinkTargetValue())
			{
				case BLANK :
				{
					target = "_blank";//FIXME make reverse for html markup hyperlinks
					break;
				}
				case PARENT :
				{
					target = "_parent";
					break;
				}
				case TOP :
				{
					target = "_top";
					break;
				}
				case CUSTOM :
				{
					boolean paramFound = false;
					List<JRPrintHyperlinkParameter> parameters = link.getHyperlinkParameters() == null ? null : link.getHyperlinkParameters().getParameters();
					if (parameters != null)
					{
						for(Iterator<JRPrintHyperlinkParameter> it = parameters.iterator(); it.hasNext();)
						{
							JRPrintHyperlinkParameter parameter = it.next();
							if (link.getLinkTarget().equals(parameter.getName()))
							{
								target = parameter.getValue() == null ? null : parameter.getValue().toString();
								paramFound = true;
								break;
							}
						}
					}
					if (!paramFound)
					{
						target = link.getLinkTarget();
					}
					break;
				}
				case SELF :
				default :
				{
				}
			}
		}
		else
		{
			target = producer.getHyperlinkTarget(link);
		}

		return target;
	}

	public String toSizeUnit(float size)
	{
		Number number = toZoom(size);
		if (number.intValue() == number.floatValue())
		{
			number = number.intValue();
		}

		return String.valueOf(number) + getCurrentItemConfiguration().getSizeUnit().getName();
	}

	protected float toZoom(float size)//FIXMEEXPORT cache this
	{
		float zoom = DEFAULT_ZOOM;
		
		Float zoomRatio = getCurrentItemConfiguration().getZoomRatio();
		if (zoomRatio != null)
		{
			zoom = zoomRatio;
			if (zoom <= 0)
			{
				throw 
					new JRRuntimeException(
						EXCEPTION_MESSAGE_KEY_INVALID_ZOOM_RATIO,  
						new Object[]{zoom} 
						);
			}
		}

		return (zoom * size);
	}

	private void addSearchAttributes(JRStyledText styledText, JRPrintText textElement) {
		ReportContext reportContext = getReportContext();
		if (reportContext != null) {
			SpansInfo spansInfo = (SpansInfo) reportContext.getParameterValue("net.sf.jasperreports.search.term.highlighter");
			PrintElementId pei = PrintElementId.forElement(textElement);

			if (spansInfo != null && spansInfo.hasHitTermsInfo(pei.toString())) {
				List<HitTermInfo> hitTermInfos = JRCloneUtils.cloneList(spansInfo.getHitTermsInfo(pei.toString()));

				short[] lineBreakOffsets = textElement.getLineBreakOffsets();
				if (lineBreakOffsets != null && lineBreakOffsets.length > 0) {
					int sz = lineBreakOffsets.length;
					for (HitTermInfo ti: hitTermInfos) {
						for (int i = 0; i < sz; i++) {
							if (lineBreakOffsets[i] <= ti.getStart()) {
								ti.setStart(ti.getStart() + 1);
								ti.setEnd(ti.getEnd() + 1);
							} else {
								break;
							}
						}
					}
				}

				AttributedString attributedString = styledText.getAttributedString();
				for (int i = 0, ln = hitTermInfos.size(); i < ln; i = i + spansInfo.getTermsPerQuery()) {
					attributedString.addAttribute(JRTextAttribute.SEARCH_HIGHLIGHT, Color.yellow, hitTermInfos.get(i).getStart(), hitTermInfos.get(i + spansInfo.getTermsPerQuery() - 1).getEnd());
				}
			}
		} else {
			if (log.isDebugEnabled()) {
				log.debug("No ReportContext to hold search data!");
			}
		}
	}
	
	protected void exportStyledText(JRPrintText printText, JRStyledText styledText, String tooltip, boolean hyperlinkStarted) throws IOException
	{
		StyledTextWriteContext context = new StyledTextWriteContext();

		String allText = styledText.getText();

		addSearchAttributes(styledText, printText);

		AttributedCharacterIterator allParagraphs = styledText.getAttributedString().getIterator();
		
		int tokenPosition = 0;
		int prevParagraphStart = 0;
		String prevParagraphText = null;

		boolean indentFirstLine = true;
		Integer firstLineIndent = printText.getParagraph().getFirstLineIndent(); 
		if (firstLineIndent != 0)
		{
			indentFirstLine = defaultIndentFirstLine;
			if (printText.getPropertiesMap().containsProperty(JRPrintText.PROPERTY_AWT_INDENT_FIRST_LINE))
			{
				indentFirstLine = propertiesUtil.getBooleanProperty(printText, JRPrintText.PROPERTY_AWT_INDENT_FIRST_LINE, defaultIndentFirstLine);
			}
		}

		boolean justifyLastLine = false;
		if (HorizontalTextAlignEnum.JUSTIFIED == printText.getHorizontalTextAlign())
		{
			justifyLastLine = defaultJustifyLastLine;
			if (printText.getPropertiesMap().containsProperty(JRPrintText.PROPERTY_AWT_JUSTIFY_LAST_LINE))
			{
				justifyLastLine = propertiesUtil.getBooleanProperty(printText, JRPrintText.PROPERTY_AWT_JUSTIFY_LAST_LINE, defaultJustifyLastLine);
			}
		}

		boolean isFirstParagraph = true;
		boolean isLastParagraph = false;
		
		if (
			(firstLineIndent != 0 && allText.indexOf('\n') > 0)
			|| (!indentFirstLine || justifyLastLine)
			)
		{
			StringTokenizer tkzer = new StringTokenizer(allText, "\n", true);

			// text is split into paragraphs, using the newline character as delimiter
			while(tkzer.hasMoreTokens()) 
			{
				String token = tkzer.nextToken();

				if ("\n".equals(token))
				{
					exportParagraph(
						context,
						printText, allParagraphs, prevParagraphStart, prevParagraphText,
						isFirstParagraph && !indentFirstLine ? (Integer)0 : firstLineIndent,
						isLastParagraph && justifyLastLine, 
						tooltip, hyperlinkStarted
						);
					
					isFirstParagraph = false;
					isLastParagraph = !tkzer.hasMoreTokens();
					prevParagraphStart = tokenPosition + (tkzer.hasMoreTokens() || tokenPosition == 0 ? 1 : 0);
					prevParagraphText = null;
				}
				else
				{
					prevParagraphStart = tokenPosition;
					prevParagraphText = token;
				}

				tokenPosition += token.length();
			}
		}
		else
		{
			prevParagraphText = allText;
			firstLineIndent = null; // null means we don't need to use a <div> to force first line indent as it was already dealt-with in <td> style
		}
		
		if (prevParagraphStart < allText.length())
		{
			exportParagraph(
				context,
				printText, allParagraphs, prevParagraphStart, prevParagraphText,
				isFirstParagraph && !indentFirstLine ? (Integer)0 : firstLineIndent,
				justifyLastLine, // isLastParagraph would be considered true here, so no point in keeping && operation 
				tooltip, hyperlinkStarted
				);
		}
	}
	
	protected void exportParagraph(
		StyledTextWriteContext context,
		JRPrintText printText, 
		AttributedCharacterIterator allParagraphs,
		int paragraphStart,
		String paragraphText, 
		Integer firstLineIndent,
		boolean justifyLastLine,
		String tooltip, 
		boolean hyperlinkStarted
		) throws IOException
	{
		Locale locale = getTextLocale(printText);
		LineSpacingEnum lineSpacing = printText.getParagraph().getLineSpacing();
		Float lineSpacingSize = printText.getParagraph().getLineSpacingSize();
		Integer leftIndent = printText.getParagraph().getLeftIndent();
		Integer rightIndent = printText.getParagraph().getRightIndent();
		float lineSpacingFactor = printText.getLineSpacingFactor();
		Color backcolor = printText.getBackcolor();
		
		AttributedCharacterIterator paragraph = null;
		
		if (paragraphText == null)
		{
			paragraphText = "\n";
			paragraph = 
				new AttributedString(
					paragraphText,
					new AttributedString(
						allParagraphs, 
						paragraphStart, 
						paragraphStart + paragraphText.length()
						).getIterator().getAttributes()
					).getIterator();
		}
		else
		{
			paragraph = 
				new AttributedString(
					allParagraphs, 
					paragraphStart, 
					paragraphStart + paragraphText.length()
					).getIterator();
		}

		if (
			firstLineIndent != null || justifyLastLine 
			|| (leftIndent != null && leftIndent > 0)
			|| (rightIndent != null && rightIndent > 0)
			)
		{
			writer.write("<div style=\"");
			if (firstLineIndent != null)
			{
				writer.write("text-indent:" + firstLineIndent + "px;");
			}
			if (justifyLastLine)
			{
				writer.write("text-align-last:justify;");
			}
			if (leftIndent != null && leftIndent > 0)
			{
				writer.write("padding-left:" + leftIndent + "px;");
			}
			if (rightIndent != null && rightIndent > 0)
			{
				writer.write("padding-right:" + rightIndent + "px;");
			}
			writer.write("\">");
		}
		
		int runLimit = 0;

		boolean first = true;
		boolean startedSpan = false;

		boolean highlightStarted = false;

		while (runLimit < paragraphText.length() && (runLimit = paragraph.getRunLimit()) <= paragraphText.length())
		{
			//if there are several text runs, write the tooltip into a parent <span>
			if (first && runLimit < paragraphText.length() && tooltip != null)
			{
				startedSpan = true;
				writer.write("<span title=\"");
				writer.write(JRStringUtil.encodeXmlAttribute(tooltip));
				writer.write("\">");
				//reset the tooltip so that inner <span>s to not use it
				tooltip = null;
			}
			first = false;

			Map<Attribute,Object> attributes = paragraph.getAttributes();
			Color highlightColor = (Color) attributes.get(JRTextAttribute.SEARCH_HIGHLIGHT);
			if (highlightColor != null && !highlightStarted) {
				highlightStarted = true;
				writer.write("<span class=\"jr_search_result\">");
			} else if (highlightColor == null && highlightStarted) {
				highlightStarted = false;
				writer.write("</span>");
			}

			String textRunStyle = 
				getTextRunStyle(
					attributes,
					locale,
					lineSpacing,
					lineSpacingSize,
					lineSpacingFactor,
					backcolor,
					hyperlinkStarted
					);
			
			String runText = paragraphText.substring(paragraph.getIndex(), runLimit);

			context.next(attributes, runText);

			if (context.listItemStartsWithNewLine() && !context.isListItemStart() && (context.isListItemEnd() || context.isListStart() || context.isListEnd()))
			{
				runText = runText.substring(1);
			}

			context.writeLists(new HtmlStyledTextListWriter(textRunStyle));

			exportStyledTextRun(
				textRunStyle,
				attributes,
				runText,
				tooltip,
				hyperlinkStarted
			);

			paragraph.setIndex(runLimit);
		}

		context.next(null, null);

		context.writeLists(new HtmlStyledTextListWriter(null));

		if (highlightStarted) {
			writer.write("</span>");
		}
		
		if (startedSpan)
		{
			writer.write("</span>");
		}
		
		if (firstLineIndent != null || justifyLastLine ||
                        (leftIndent != null && leftIndent > 0) ||
                        (rightIndent != null && rightIndent > 0)
			)
		{
			writer.write("</div>");
		}
	}
	
	protected void exportStyledTextRun(
		String textRunStyle,
		Map<Attribute,Object> attributes,
		String text,
		String tooltip,
		boolean hyperlinkStarted
		) throws IOException
	{
		boolean localHyperlink = false;
		JRPrintHyperlink hyperlink = (JRPrintHyperlink)attributes.get(JRTextAttribute.HYPERLINK);
		if (!hyperlinkStarted && hyperlink != null)
		{
			localHyperlink = startHyperlink(hyperlink);
		}

		writer.write("<span style=\"");
		writer.write(textRunStyle);
		writer.write("\"");

		if (tooltip != null)
		{
			writer.write(" title=\"");
			writer.write(JRStringUtil.encodeXmlAttribute(tooltip));
			writer.write("\"");
		}
			
		writer.write(">");

		writer.write(
			JRStringUtil.htmlEncode(text)
			);

		writer.write("</span>");

		if (localHyperlink)
		{
			endHyperlink();
		}
	}
		
	protected String getTextRunStyle(
		Map<Attribute,Object> attributes,
		Locale locale,
		LineSpacingEnum lineSpacing,
		Float lineSpacingSize,
		float lineSpacingFactor,
		Color backcolor,
		boolean hyperlinkStarted
		) throws IOException
	{
		StringBuilder styleBuffer = new StringBuilder();
		
		boolean isBold = TextAttribute.WEIGHT_BOLD.equals(attributes.get(TextAttribute.WEIGHT));
		boolean isItalic = TextAttribute.POSTURE_OBLIQUE.equals(attributes.get(TextAttribute.POSTURE));

		String fontFamily = resolveFontFamily(attributes, locale);

		// do not put single quotes around family name here because the value might already contain quotes, 
		// especially if it is coming from font extension export configuration
		styleBuffer.append("font-family: ");
		// don't encode single quotes as the output would be too verbose and too much of a chance compared to previous releases
		styleBuffer.append(JRStringUtil.encodeXmlAttribute(fontFamily, true)); 
		styleBuffer.append("; ");

		Color forecolor = (Color)attributes.get(TextAttribute.FOREGROUND);
		if (!hyperlinkStarted || !Color.black.equals(forecolor))
		{
			styleBuffer.append("color: ");
			styleBuffer.append(JRColorUtil.getCssColor(forecolor));
			styleBuffer.append("; ");
		}

		Color runBackcolor = (Color)attributes.get(TextAttribute.BACKGROUND);
		if (runBackcolor != null && !runBackcolor.equals(backcolor))
		{
			styleBuffer.append("background-color: ");
			styleBuffer.append(JRColorUtil.getCssColor(runBackcolor));
			styleBuffer.append("; ");
		}

		styleBuffer.append("font-size: ");
		styleBuffer.append(toSizeUnit((Float)attributes.get(TextAttribute.SIZE)));
		styleBuffer.append(";");
			
		switch (lineSpacing)
		{
			case SINGLE:
			default:
			{
				if (lineSpacingFactor == 0)
				{
					styleBuffer.append(" line-height: 1; *line-height: normal;");
				}
				else
				{
					styleBuffer.append(" line-height: " + lineSpacingFactor + ";");
				}
				break;
			}
			case ONE_AND_HALF:
			{
				if (lineSpacingFactor == 0)
				{
					styleBuffer.append(" line-height: 1.5;");
				}
				else
				{
					styleBuffer.append(" line-height: " + lineSpacingFactor + ";");
				}
				break;
			}
			case DOUBLE:
			{
				if (lineSpacingFactor == 0)
				{
					styleBuffer.append(" line-height: 2.0;");
				}
				else
				{
					styleBuffer.append(" line-height: " + lineSpacingFactor + ";");
				}
				break;
			}
			case PROPORTIONAL:
			{
				if (lineSpacingSize != null) {
					styleBuffer.append(" line-height: " + lineSpacingSize + ";");
				}
				break;
			}
			case AT_LEAST:
			case FIXED:
			{
				if (lineSpacingSize != null) {
					styleBuffer.append(" line-height: " + lineSpacingSize + "px;");
				}
				break;
			}
		}

		/*
		if (!horizontalAlignment.equals(CSS_TEXT_ALIGN_LEFT))
		{
			styleBuffer.append(" text-align: ");
			styleBuffer.append(horizontalAlignment);
			styleBuffer.append(";");
		}
		*/

		if (isBold)
		{
			styleBuffer.append(" font-weight: bold;");
		}
		if (isItalic)
		{
			styleBuffer.append(" font-style: italic;");
		}
		if (TextAttribute.UNDERLINE_ON.equals(attributes.get(TextAttribute.UNDERLINE)))
		{
			styleBuffer.append(" text-decoration: underline;");
		}
		if (TextAttribute.STRIKETHROUGH_ON.equals(attributes.get(TextAttribute.STRIKETHROUGH)))
		{
			styleBuffer.append(" text-decoration: line-through;");
		}

		if (TextAttribute.SUPERSCRIPT_SUPER.equals(attributes.get(TextAttribute.SUPERSCRIPT)))
		{
			styleBuffer.append(" vertical-align: super;");
		}
		else if (TextAttribute.SUPERSCRIPT_SUB.equals(attributes.get(TextAttribute.SUPERSCRIPT)))
		{
			styleBuffer.append(" vertical-align: sub;");
		}
		
		return styleBuffer.toString();
	}

	protected class TableVisitor implements CellVisitor<TablePosition, Void, IOException>
	{
		private final Tabulator tabulator;
		private final PrintElementVisitor<TableCell> elementVisitor;
		
		public TableVisitor(Tabulator tabulator, PrintElementVisitor<TableCell> elementVisitor)
		{
			this.tabulator = tabulator;
			this.elementVisitor = elementVisitor;
		}
		
		@Override
		public Void visit(ElementCell cell, TablePosition position)
		{
			TableCell tableCell = tabulator.getTableCell(position, cell);
			JRPrintElement element = tableCell.getElement();
			element.accept(elementVisitor, tableCell);
			return null;
		}

		@Override
		public Void visit(SplitCell cell, TablePosition position)
		{
			//NOP
			return null;
		}

		@Override
		public Void visit(FrameCell frameCell, TablePosition position) throws IOException
		{
			TableCell tableCell = tabulator.getTableCell(position, frameCell);
			HtmlExporter.this.writeFrameCell(tableCell);
			return null;
		}

		@Override
		public Void visit(LayeredCell layeredCell, TablePosition position)
				throws IOException
		{
			TableCell tableCell = tabulator.getTableCell(position, layeredCell);
			HtmlExporter.this.writeLayers(layeredCell.getLayers(), this, tableCell);
			return null;
		}

		@Override
		public Void visit(NestedTableCell nestedTableCell, TablePosition position) throws IOException
		{
			TableCell tableCell = tabulator.getTableCell(position, nestedTableCell);
			HtmlExporter.this.writeNestedTable(nestedTableCell.getTable(), this, tableCell);
			return null;
		}
	}

	protected class CellElementVisitor implements PrintElementVisitor<TableCell>
	{
		@Override
		public void visit(JRPrintText textElement, TableCell cell)
		{
			try
			{
				writeText(textElement, cell);
			}
			catch (IOException e)
			{
				throw new JRRuntimeException(e);
			}
		}

		@Override
		public void visit(JRPrintImage image, TableCell cell)
		{
			try
			{
				writeImage(image, cell);
			}
			catch (IOException | JRException e)
			{
				throw new JRRuntimeException(e);
			}
		}

		@Override
		public void visit(JRPrintRectangle rectangle, TableCell cell)
		{
			try
			{
				writeRectangle(rectangle, cell);
			} 
			catch (IOException e)
			{
				throw new JRRuntimeException(e);
			}
		}

		@Override
		public void visit(JRPrintLine line, TableCell cell)
		{
			try
			{
				writeLine(line, cell);
			}
			catch (IOException e)
			{
				throw new JRRuntimeException(e);
			}
		}

		@Override
		public void visit(JRPrintEllipse ellipse, TableCell cell)
		{
			try
			{
				writeEllipse(ellipse, cell);
			} 
			catch (IOException e)
			{
				throw new JRRuntimeException(e);
			}
		}

		@Override
		public void visit(JRPrintFrame frame, TableCell cell)
		{
			throw 
				new JRRuntimeException(
					EXCEPTION_MESSAGE_KEY_INTERNAL_ERROR,  
					(Object[])null 
					);
		}

		@Override
		public void visit(JRGenericPrintElement printElement, TableCell cell)
		{
			try
			{
				writeGenericElement(printElement, cell);
			} 
			catch (IOException | JRException e)
			{
				throw new JRRuntimeException(e);
			}
		}
	}

	protected class ExporterContext extends BaseExporterContext implements JRHtmlExporterContext
	{
		@Override
		public String getHyperlinkURL(JRPrintHyperlink link)
		{
			return HtmlExporter.this.getHyperlinkURL(link);
		}
	}
	
	protected class HtmlStyledTextListWriter implements StyledTextListWriter
	{
		private String textRunStyle;
		
		public HtmlStyledTextListWriter(String textRunStyle)
		{
			this.textRunStyle = textRunStyle;
		}

		@Override
		public void startUl() 
		{
			try
			{
				writer.write("<ul>");
			}
			catch (IOException e)
			{
				throw new JRRuntimeException(e);
			}
		}

		@Override
		public void endUl() 
		{
			try
			{
				writer.write("</ul>");
			}
			catch (IOException e)
			{
				throw new JRRuntimeException(e);
			}
		}

		@Override
		public void startOl(String type, int cutStart) 
		{
			try
			{
				writer.write("<ol");
				if (type != null)
				{
					switch (type)
					{
						case "a" : { type = "lower-alpha"; break; }
						case "A" : { type = "upper-alpha"; break; }
						case "i" : { type = "lower-roman"; break; }
						case "I" : { type = "upper-roman"; break; }
						case "1" :
						default : { type = null; }
					}
					if (type != null)
					{
						writer.write(" style=\"list-style-type: " + type + "\"");
					}
				}
				if (cutStart > 1)
				{
					writer.write(" start=\"" + cutStart + "\"");
				}
				writer.write(">");
			}
			catch (IOException e)
			{
				throw new JRRuntimeException(e);
			}
		}

		@Override
		public void endOl() 
		{
			try
			{
				writer.write("</ol>");
			}
			catch (IOException e)
			{
				throw new JRRuntimeException(e);
			}
		}

		@Override
		public void startLi(boolean noBullet) 
		{
			try
			{
				writer.write("<li");
				if (noBullet || textRunStyle != null)
				{
					writer.write(" style=\"");
					writer.write(noBullet ? "list-style-type: none; " : "");
					writer.write(textRunStyle == null ? "" : textRunStyle);
					writer.write("\"");
				}
				writer.write(">");
			}
			catch (IOException e)
			{
				throw new JRRuntimeException(e);
			}
		}

		@Override
		public void endLi() 
		{
			try
			{
				writer.write("</li>");
			}
			catch (IOException e)
			{
				throw new JRRuntimeException(e);
			}
		}
	}
}<|MERGE_RESOLUTION|>--- conflicted
+++ resolved
@@ -577,15 +577,9 @@
 		if (isMainReportTable)
 		{
 			writer.write("<style type=\"text/css\">\n");
-<<<<<<< HEAD
-			writer.write("  #" + tableId + " th {font-weight: normal}\n");
-			writer.write("  #" + tableId + " ul {list-style-type: disc; padding-inline-start: 40px;}\n");
-			writer.write("  #" + tableId + " ol {list-style-type: decimal; padding-inline-start: 40px;}\n");
-=======
 			writer.write("  #" + tableId + " th {font-weight: normal;}\n");
 			writer.write("  #" + tableId + " ul {list-style-type: disc; padding-inline-start: 40px; margin: 0px;}\n");
 			writer.write("  #" + tableId + " ol {list-style-type: decimal; padding-inline-start: 40px; margin: 0px;}\n");
->>>>>>> a41abcb7
 			writer.write("</style>\n");
 		}
 		
