/*
 * JasperReports - Free Java Reporting Library.
 * Copyright (C) 2001 - 2019 TIBCO Software Inc. All rights reserved.
 * http://www.jaspersoft.com
 *
 * Unless you have purchased a commercial license agreement from Jaspersoft,
 * the following license terms apply:
 *
 * This program is part of JasperReports.
 *
 * JasperReports is free software: you can redistribute it and/or modify
 * it under the terms of the GNU Lesser General Public License as published by
 * the Free Software Foundation, either version 3 of the License, or
 * (at your option) any later version.
 *
 * JasperReports is distributed in the hope that it will be useful,
 * but WITHOUT ANY WARRANTY; without even the implied warranty of
 * MERCHANTABILITY or FITNESS FOR A PARTICULAR PURPOSE. See the
 * GNU Lesser General Public License for more details.
 *
 * You should have received a copy of the GNU Lesser General Public License
 * along with JasperReports. If not, see <http://www.gnu.org/licenses/>.
 */

/*
 * Contributors:
 * Adrian Jackson - iapetus@users.sourceforge.net
 * David Taylor - exodussystems@users.sourceforge.net
 * Lars Kristensen - llk@users.sourceforge.net
 * Ling Li - lonecatz@users.sourceforge.net
 * Martin Clough - mtclough@users.sourceforge.net
 */
package net.sf.jasperreports.engine.export;

import java.awt.Color;
import java.awt.Graphics2D;
import java.awt.font.TextAttribute;
import java.awt.geom.AffineTransform;
import java.awt.geom.Dimension2D;
import java.awt.image.BufferedImage;
import java.io.IOException;
import java.io.InputStream;
import java.io.OutputStream;
import java.text.AttributedCharacterIterator;
import java.text.AttributedCharacterIterator.Attribute;
import java.text.AttributedString;
import java.util.ArrayList;
import java.util.Collection;
import java.util.HashMap;
import java.util.Iterator;
import java.util.LinkedList;
import java.util.List;
import java.util.Locale;
import java.util.Map;

import org.apache.commons.logging.Log;
import org.apache.commons.logging.LogFactory;

import com.ibm.icu.util.StringTokenizer;
import com.lowagie.text.FontFactory;
import com.lowagie.text.pdf.PdfWriter;

import net.sf.jasperreports.annotations.properties.Property;
import net.sf.jasperreports.annotations.properties.PropertyScope;
import net.sf.jasperreports.engine.DefaultJasperReportsContext;
import net.sf.jasperreports.engine.JRAbstractExporter;
import net.sf.jasperreports.engine.JRAnchor;
import net.sf.jasperreports.engine.JRBoxContainer;
import net.sf.jasperreports.engine.JRCommonGraphicElement;
import net.sf.jasperreports.engine.JRException;
import net.sf.jasperreports.engine.JRFont;
import net.sf.jasperreports.engine.JRGenericElementType;
import net.sf.jasperreports.engine.JRGenericPrintElement;
import net.sf.jasperreports.engine.JRLineBox;
import net.sf.jasperreports.engine.JRPen;
import net.sf.jasperreports.engine.JRPrintAnchor;
import net.sf.jasperreports.engine.JRPrintElement;
import net.sf.jasperreports.engine.JRPrintEllipse;
import net.sf.jasperreports.engine.JRPrintFrame;
import net.sf.jasperreports.engine.JRPrintHyperlink;
import net.sf.jasperreports.engine.JRPrintImage;
import net.sf.jasperreports.engine.JRPrintLine;
import net.sf.jasperreports.engine.JRPrintPage;
import net.sf.jasperreports.engine.JRPrintRectangle;
import net.sf.jasperreports.engine.JRPrintText;
import net.sf.jasperreports.engine.JRPropertiesUtil;
import net.sf.jasperreports.engine.JRPropertiesUtil.PropertySuffix;
import net.sf.jasperreports.engine.JRRuntimeException;
import net.sf.jasperreports.engine.JasperPrint;
import net.sf.jasperreports.engine.JasperReportsContext;
import net.sf.jasperreports.engine.PrintPageFormat;
import net.sf.jasperreports.engine.base.JRBaseFont;
import net.sf.jasperreports.engine.base.JRBasePen;
import net.sf.jasperreports.engine.base.JRBasePrintText;
import net.sf.jasperreports.engine.export.type.PdfFieldBorderStyleEnum;
import net.sf.jasperreports.engine.export.type.PdfFieldCheckTypeEnum;
import net.sf.jasperreports.engine.export.type.PdfFieldTypeEnum;
import net.sf.jasperreports.engine.fonts.FontFace;
import net.sf.jasperreports.engine.fonts.FontFamily;
import net.sf.jasperreports.engine.fonts.FontInfo;
import net.sf.jasperreports.engine.fonts.FontUtil;
import net.sf.jasperreports.engine.type.HyperlinkTypeEnum;
import net.sf.jasperreports.engine.type.LineDirectionEnum;
import net.sf.jasperreports.engine.type.LineStyleEnum;
import net.sf.jasperreports.engine.type.ModeEnum;
import net.sf.jasperreports.engine.type.OrientationEnum;
<<<<<<< HEAD
=======
import net.sf.jasperreports.engine.util.BreakIteratorSplitCharacter;
import net.sf.jasperreports.engine.util.ExifOrientationEnum;
>>>>>>> 83d7a23b
import net.sf.jasperreports.engine.util.ImageUtil;
import net.sf.jasperreports.engine.util.JRImageLoader;
import net.sf.jasperreports.engine.util.JRLoader;
import net.sf.jasperreports.engine.util.JRPdfaIccProfileNotFoundException;
import net.sf.jasperreports.engine.util.JRSingletonCache;
import net.sf.jasperreports.engine.util.JRStyledText;
import net.sf.jasperreports.engine.util.JRStyledTextUtil;
import net.sf.jasperreports.engine.util.JRTextAttribute;
<<<<<<< HEAD
=======
import net.sf.jasperreports.engine.util.NullOutputStream;
import net.sf.jasperreports.engine.util.Pair;
>>>>>>> 83d7a23b
import net.sf.jasperreports.export.ExportInterruptedException;
import net.sf.jasperreports.export.ExporterInputItem;
import net.sf.jasperreports.export.OutputStreamExporterOutput;
import net.sf.jasperreports.export.PdfExporterConfiguration;
import net.sf.jasperreports.export.PdfReportConfiguration;
import net.sf.jasperreports.export.pdf.FontRecipient;
import net.sf.jasperreports.export.pdf.LineCapStyle;
import net.sf.jasperreports.export.pdf.PdfChunk;
import net.sf.jasperreports.export.pdf.PdfContent;
import net.sf.jasperreports.export.pdf.PdfDocument;
import net.sf.jasperreports.export.pdf.PdfDocumentWriter;
import net.sf.jasperreports.export.pdf.PdfFontStyle;
import net.sf.jasperreports.export.pdf.PdfImage;
import net.sf.jasperreports.export.pdf.PdfOutlineEntry;
import net.sf.jasperreports.export.pdf.PdfPhrase;
import net.sf.jasperreports.export.pdf.PdfProducer;
import net.sf.jasperreports.export.pdf.PdfProducerContext;
import net.sf.jasperreports.export.pdf.PdfProducerFactory;
import net.sf.jasperreports.export.pdf.PdfRadioCheck;
import net.sf.jasperreports.export.pdf.PdfTextAlignment;
import net.sf.jasperreports.export.pdf.PdfTextChunk;
import net.sf.jasperreports.export.pdf.PdfTextField;
import net.sf.jasperreports.export.pdf.TextDirection;
import net.sf.jasperreports.export.pdf.classic.ClassicPdfProducer;
import net.sf.jasperreports.export.type.PdfPermissionsEnum;
import net.sf.jasperreports.export.type.PdfPrintScalingEnum;
import net.sf.jasperreports.export.type.PdfVersionEnum;
import net.sf.jasperreports.export.type.PdfaConformanceEnum;
import net.sf.jasperreports.properties.PropertyConstants;
import net.sf.jasperreports.renderers.DataRenderable;
import net.sf.jasperreports.renderers.DimensionRenderable;
import net.sf.jasperreports.renderers.Graphics2DRenderable;
import net.sf.jasperreports.renderers.Renderable;
import net.sf.jasperreports.renderers.RenderersCache;
import net.sf.jasperreports.renderers.ResourceRenderer;
import net.sf.jasperreports.renderers.WrappingImageDataToGraphics2DRenderer;
import net.sf.jasperreports.renderers.WrappingSvgDataToGraphics2DRenderer;
import net.sf.jasperreports.renderers.util.RendererUtil;
import net.sf.jasperreports.repo.RepositoryUtil;


/**
 * Exports a JasperReports document to PDF format. It has binary output type and exports the document to
 * a free-form layout.
 * <p/>
 * As its name indicates, PDF is a very precise and complex document format that ensures
 * documents will look and print the same on all platforms.
 * This is why the PDF exporter implemented by the
 * {@link net.sf.jasperreports.engine.export.JRPdfExporter} class in JasperReports is
 * one of the best exporters. The output it produces is almost of the same quality as that
 * produced by the {@link net.sf.jasperreports.engine.export.JRGraphics2DExporter},
 * which is always the reference.
 * <p/>
 * The {@link net.sf.jasperreports.engine.export.JRPdfExporter} implementation uses iText, 
 * which is a specialized PDF-generating library. PDF is a binary document format that allows 
 * absolute positioning of the elements inside a page, so the existing PDF exporter does not 
 * have the limitations of a grid exporter.
 * <p/>
 * It also works very well in batch mode because it allows concatenation of multiple
 * documents within the same PDF file, even if the files have different page sizes.
 * <h3>Font Mappings</h3>
 * Exporting to PDF requires mapping the fonts using three attributes: 
 * <code>pdfFontName</code>, <code>pdfEncoding</code> and <code>isPdfEmbedded</code>. 
 * Even though these three attributes are still supported in JRXML and
 * the API, we recommend making the PDF font mappings at export time using font
 * extensions. 
 * <p/>
 * When exporting documents to PDF, for each combination of the three <code>fontName</code>,
 * <code>isBold</code>, and <code>isItalic</code> font attributes, there must be an equivalent 
 * combination of the PDF-related font attributes <code>pdfFontName</code>, <code>pdfEncoding</code> 
 * and <code>isPdfEmbedded</code>.
 * <p/>
 * <i>Equivalent combination</i> means one that causes the text elements to be rendered exactly
 * the same (or at least as closely as possible) in PDF and the built-in Graphics2D
 * exporter, which is the reference.
 * <p/>
 * In some cases, there is no font file available to use with the pdfFontName attribute in
 * order to render bold and italic text exactly like the Graphics2D exporter renders it in
 * AWT. Those fonts might only have a normal style variant and no variants for bold and
 * italic. In such cases, the PDF exporter (the iText library, to be more precise) is able to
 * simulate those styles by applying transformations to the normal font glyphs. The 
 * {@link net.sf.jasperreports.engine.export.JRPdfExporter} internally acquires the needed PDF 
 * font based on the font extension mechanism (see the <code>getFont(Map, Locale, boolean)</code>
 * method.
 * <h3>Batch Mode Bookmarks</h3>
 * When several JasperPrint documents must be concatenated in the same PDF file by
 * batch export, one can introduce PDF bookmarks in the resulting PDF document to mark
 * the beginning of each individual document that was part of the initial document list.
 * <p/>
 * These bookmarks have the same name as the original JasperPrint document as
 * specified by the <code>jasperPrint.getName()</code> property. However, users can turn on and off
 * the creation of those bookmarks by turning on or off the 
 * {@link net.sf.jasperreports.export.PdfExporterConfiguration#isCreatingBatchModeBookmarks() isCreatingBatchModeBookmarks()}
 * exporter configuration setting. The exporter does not create such bookmarks by default.
 * <h3>Encrypted PDF</h3>
 * In some cases, users might want to encrypt the PDF documents generated by
 * JasperReports so that only authorized viewers can have access to those documents.
 * There are five exporter configuration settings for this (see {@link net.sf.jasperreports.export.PdfExporterConfiguration}):
 * <ul>
 * <li>{@link net.sf.jasperreports.export.PdfExporterConfiguration#isEncrypted() isEncrypted()}</li>
 * <li>{@link net.sf.jasperreports.export.PdfExporterConfiguration#is128BitKey() is128BitKey()}</li>
 * <li>{@link net.sf.jasperreports.export.PdfExporterConfiguration#getUserPassword() getUserPassword()}</li>
 * <li>{@link net.sf.jasperreports.export.PdfExporterConfiguration#getOwnerPassword() getOwnerPassword()}</li>
 * <li>{@link net.sf.jasperreports.export.PdfExporterConfiguration#getPermissions() getPermissions()}</li>
 * </ul>
 * <h3>PDF Version and Compression</h3>
 * Some applications require marking the generated files with a particular PDF
 * specifications version. Related export configuration settings are the following
 * (see {@link net.sf.jasperreports.export.PdfExporterConfiguration}):
 * <ul>
 * <li>{@link net.sf.jasperreports.export.PdfExporterConfiguration#getPdfVersion() getPdfVersion()}</li>
 * <li>{@link net.sf.jasperreports.export.PdfExporterConfiguration#isCompressed() isCompressed()}</li>
 * </ul>
 * Since version 1.5, the PDF format supports compression. By default, the PDF exporter in
 * JasperReports does not create compressed PDF documents, but this feature can be turned
 * on using the {@link net.sf.jasperreports.export.PdfExporterConfiguration#isCompressed() isCompressed()} 
 * exporter configuration setting. Note that because compressed PDFs
 * are available only since PDF version 1.5, the PDF version of the resulting document is
 * set to 1.5 automatically if compression is turned on.
 * <h3>Word Wrap and Line Break Policy</h3>
 * By default, the PDF exporter does not guarantee that text with the same style properties
 * will be rendered exactly as it is using AWT. The word wrap and line break policy is
 * slightly different, and in some cases it might cause portions of text to disappear at the
 * end of longer text paragraphs.
 * <p/>
 * To make sure this does not happen, one can configure the PDF exporter to use the AWT
 * word wrap and line break policy by setting the 
 * {@link net.sf.jasperreports.export.PdfReportConfiguration#isForceLineBreakPolicy() isForceLineBreakPolicy()} 
 * exporter configuration setting to true. Note that this feature is not turned on by default, because it affects the
 * exporter performance. This default behavior that applies in the absence of the mentioned
 * export parameter can be controlled using the
 * {@link net.sf.jasperreports.export.PdfReportConfiguration#PROPERTY_FORCE_LINEBREAK_POLICY net.sf.jasperreports.export.pdf.force.linebreak.policy} configuration
 * property
 * <h3>JavaScript Actions</h3>
 * The PDF specifications provide a means for the automation of various processes, such as
 * the automatic printing of the document when it is opened. PDF viewer applications are
 * able to execute Acrobat JavaScript code that is embedded in the PDF and associated with
 * different events.
 * <p/>
 * JasperReports only allows inserting Acrobat JavaScript code. This code gets executed
 * when the PDF document is opened in the viewer. This can be achieved using the
 * {@link net.sf.jasperreports.export.PdfExporterConfiguration#getPdfJavaScript() getPdfJavaScript()} 
 * configuration setting, which retrieve the Acrobat JavaScript source code. 
 * Note that Acrobat JavaScript is a programming language based on JavaScript. More
 * details about this can be found in the iText documentation.
 * <h3>Metadata Information</h3>
 * PDF documents can store metadata information such as the author of the document, its
 * title, and keywords. JasperReports exposes this feature of PDF through special exporter
 * configuration settings available in the {@link net.sf.jasperreports.export.PdfExporterConfiguration}
 * class. They are all listed following:
 * <ul>
 * <li>{@link net.sf.jasperreports.export.PdfExporterConfiguration#getMetadataAuthor() getMetadataAuthor()}</li>
 * <li>{@link net.sf.jasperreports.export.PdfExporterConfiguration#getMetadataCreator() getMetadataCreator()}</li>
 * <li>{@link net.sf.jasperreports.export.PdfExporterConfiguration#getMetadataKeywords() getMetadataKeywords()}</li>
 * <li>{@link net.sf.jasperreports.export.PdfExporterConfiguration#getMetadataSubject() getMetadataSubject()}</li>
 * <li>{@link net.sf.jasperreports.export.PdfExporterConfiguration#getMetadataTitle() getMetadataTitle()}</li>
 * </ul>
 * <h3>Rendering SVG Using Shapes</h3>
 * The {@link net.sf.jasperreports.export.PdfReportConfiguration#isForceSvgShapes() isForceSvgShapes()} 
 * flag is used to force the rendering of SVG images using shapes on the PDF <code>Graphics2D</code> 
 * context. This allows fonts to be rendered as shapes, thus avoiding any font mapping issues that 
 * might cause Unicode text to not show up properly; however, it has the disadvantage of producing
 * larger PDF files.
 * <p/>
 * By default, the flag is set to true, mainly due to backward-compatibility reasons. To
 * reduce PDF file size for documents containing SVG images such as charts, this flag
 * should be set to false. However, in such a case, the accuracy of the text content
 * rendered by the SVG element in PDF depends on the correct PDF font information being
 * available in the SVG implementation itself.
 * <p/>
 * In JasperReports, SVG elements are rendered using 
 * {@link net.sf.jasperreports.renderers.Renderable} implementations,
 * which are most likely subclasses of the {@link net.sf.jasperreports.renderers.AbstractRenderToImageDataRenderer} 
 * class. SVG renderer implementations should be concerned only with
 * implementing the 
 * <p/>
 * <code>public void render(JasperReportsContext jasperReportsContext, Graphics2D grx, Rectangle2D rectangle)</code> 
 * <p/>
 * method, which should contain all the code
 * required for rendering the SVG on a Graphics2D context. Correct PDF font information
 * means that the <code>java.awt.Font</code> objects used to draw text on the <code>Graphics2D</code> 
 * context should have PDF-related text attributes embedded so that when rendered on a PDF
 * <code>Graphics2D</code> context, the exporter can make use of them. Embedding PDF-related text
 * attributes into the SVG means using the following text attributes when creating
 * <code>java.awt.Font</code> to render text in the SVG renderer implementation:
 * <ul>
 * <li>{@link net.sf.jasperreports.engine.util.JRTextAttribute#PDF_FONT_NAME PDF_FONT_NAME}</li>
 * <li>{@link net.sf.jasperreports.engine.util.JRTextAttribute#PDF_ENCODING PDF_ENCODING}</li>
 * <li>{@link net.sf.jasperreports.engine.util.JRTextAttribute#IS_PDF_EMBEDDED IS_PDF_EMBEDDED}</li>
 * </ul>
 * <p/>
 * The built-in chart component in JasperReports hides this complexity of dealing with
 * fonts in a SVG renderer by exposing to the end user the usual three PDF-specific font
 * attributes (<code>pdfFontName</code>, <code>pdfEncoding</code>, and <code>isPdfEmbedded</code>) 
 * to be set along with the normal font attributes every time a font setting is made for the chart 
 * title, subtitle, chart legend, or axis. This feature can be controlled system-wide using the
 * {@link net.sf.jasperreports.export.PdfReportConfiguration#PROPERTY_FORCE_SVG_SHAPES net.sf.jasperreports.export.pdf.force.svg.shapes} configuration property.
 * The {@link net.sf.jasperreports.export.PdfReportConfiguration#isForceSvgShapes() isForceSvgShapes()} 
 * export configuration setting overrides the configuration property value, if present.
 * <h3>Section 508 Compliance</h3>
 * PDF files can contain hidden tags that describe the structure of the document. Some of
 * the tags are used by the automated reader tool that reads PDF documents aloud to people
 * with disabilities.
 * <p/>
 * The PDF tags feature of JasperReports allows adding hidden PDF tags to the files
 * generated by the JasperReports PDF exporter. The resulting files comply with the
 * requirements of the Section 508 of the U.S. Rehabilitation Act
 * (<a href="http://www.section508.gov">http://www.section508.gov/</a>).
 * <h3>Producing Tagged PDF Files</h3>
 * By default, the JasperReports exporter does not put any hidden structural tags inside its
 * generated PDF files. In order to turn on the creation of hidden structural tags, any of the
 * following can be used:
 * <ul>
 * <li>setting to true the {@link net.sf.jasperreports.export.PdfExporterConfiguration#isTagged() isTagged()}
 * configuration flag</li>
 * <li>setting to true the {@link net.sf.jasperreports.export.PdfExporterConfiguration#PROPERTY_TAGGED net.sf.jasperreports.export.pdf.tagged} configuration property.</li>
 * </ul>
 * <h3>Setting the PDF File Language</h3>
 * When a full accessibility check is requested from Acrobat Professional, among the things
 * it determines is whether the PDF file or the various pieces of content inside it have a
 * language set. JasperReports allows setting the language for the entire content by doing
 * any one of the following:
 * <ul>
 * <li>using the {@link net.sf.jasperreports.export.PdfExporterConfiguration#getTagLanguage() getTagLanguage()}
 * configuration setting to retrieve the language as a <code>java.lang.String</code> value;</li>
 * <li>using the {@link net.sf.jasperreports.export.PdfExporterConfiguration#PROPERTY_TAG_LANGUAGE net.sf.jasperreports.export.pdf.tag.language} configuration property 
 * globally or at report level</li>
 * </ul>
 * <h3>Alternate Text for Images</h3>
 * In tagged PDF files, image elements can be described in alternate text that is read by the
 * automated reader. The text is specified using the <code>hyperlinkTooltipExpression</code>
 * property of the image element in JRXML.
 * <p/>
 * For more information about tagged PDF documents in JasperReports, 
 * please consult the {@link net.sf.jasperreports.engine.export.JRPdfExporterTagHelper} class.
 * 
 * @see net.sf.jasperreports.export.PdfExporterConfiguration
 * @see net.sf.jasperreports.export.PdfReportConfiguration
 * @see net.sf.jasperreports.engine.util.JRTextAttribute#IS_PDF_EMBEDDED
 * @see net.sf.jasperreports.engine.util.JRTextAttribute#PDF_ENCODING
 * @see net.sf.jasperreports.engine.util.JRTextAttribute#PDF_FONT_NAME
 * @author Teodor Danciu (teodord@users.sourceforge.net)
 */
public class JRPdfExporter extends JRAbstractExporter<PdfReportConfiguration, PdfExporterConfiguration, OutputStreamExporterOutput, JRPdfExporterContext>
{

	private static final Log log = LogFactory.getLog(JRPdfExporter.class);
	
	public static final String PDF_EXPORTER_PROPERTIES_PREFIX = JRPropertiesUtil.PROPERTY_PREFIX + "export.pdf.";

	public static final String EXCEPTION_MESSAGE_KEY_DOCUMENT_ERROR = "export.pdf.document.error";
	public static final String EXCEPTION_MESSAGE_KEY_FONT_LOADING_ERROR = "export.pdf.font.loading.error";
	public static final String EXCEPTION_MESSAGE_KEY_REPORT_GENERATION_ERROR = "export.pdf.report.generation.error";
	
	/**
	 * Prefix of properties that specify font files for the PDF exporter.
	 */
	@Property(
		name = "net.sf.jasperreports.export.pdf.font.{arbitrary_name}",
		category = PropertyConstants.CATEGORY_EXPORT,
		scopes = {PropertyScope.GLOBAL},
		sinceVersion = PropertyConstants.VERSION_1_0_0
		)
	public static final String PDF_FONT_FILES_PREFIX = PDF_EXPORTER_PROPERTIES_PREFIX + "font.";
	
	/**
	 * Prefix of properties that specify font directories for the PDF exporter.
	 */
	@Property(
		name = "net.sf.jasperreports.export.pdf.fontdir.{arbitrary_name}",
		category = PropertyConstants.CATEGORY_EXPORT,
		scopes = {PropertyScope.GLOBAL},
		sinceVersion = PropertyConstants.VERSION_1_0_0
		)
	public static final String PDF_FONT_DIRS_PREFIX = PDF_EXPORTER_PROPERTIES_PREFIX + "fontdir.";
	
	/**
	 * 
	 */
	@Property(
		category = PropertyConstants.CATEGORY_EXPORT,
		scopes = {PropertyScope.ELEMENT},
		sinceVersion = PropertyConstants.VERSION_6_12_0,
		valueType = PdfFieldTypeEnum.class
		)
	public static final String PDF_FIELD_TYPE = PDF_EXPORTER_PROPERTIES_PREFIX + "field.type";
	
	/**
	 * 
	 */
	@Property(
		category = PropertyConstants.CATEGORY_EXPORT,
		scopes = {PropertyScope.ELEMENT},
		sinceVersion = PropertyConstants.VERSION_6_12_0,
		valueType = Boolean.class,
		defaultValue = PropertyConstants.BOOLEAN_FALSE
		)
	public static final String PDF_FIELD_TEXT_MULTILINE = PDF_EXPORTER_PROPERTIES_PREFIX + "field.text.multiline";
	
	/**
	 * 
	 */
	@Property(
		category = PropertyConstants.CATEGORY_EXPORT,
		scopes = {PropertyScope.ELEMENT},
		sinceVersion = PropertyConstants.VERSION_6_12_0
		)
	public static final String PDF_FIELD_VALUE = PDF_EXPORTER_PROPERTIES_PREFIX + "field.value";
	
	/**
	 * 
	 */
	@Property(
		category = PropertyConstants.CATEGORY_EXPORT,
		scopes = {PropertyScope.ELEMENT},
		sinceVersion = PropertyConstants.VERSION_6_12_0,
		valueType = PdfFieldCheckTypeEnum.class
		)
	public static final String PDF_FIELD_CHECK_TYPE = PDF_EXPORTER_PROPERTIES_PREFIX + "field.check.type";
	
	/**
	 * 
	 */
	@Property(
		category = PropertyConstants.CATEGORY_EXPORT,
		scopes = {PropertyScope.ELEMENT},
		sinceVersion = PropertyConstants.VERSION_6_12_0
		)
	public static final String PDF_FIELD_NAME = PDF_EXPORTER_PROPERTIES_PREFIX + "field.name";
	
	/**
	 * 
	 */
	@Property(
		category = PropertyConstants.CATEGORY_EXPORT,
		scopes = {PropertyScope.ELEMENT},
		sinceVersion = PropertyConstants.VERSION_6_12_0,
		valueType = Boolean.class
		)
	public static final String PDF_FIELD_CHECKED = PDF_EXPORTER_PROPERTIES_PREFIX + "field.checked";
	
	/**
	 * 
	 */
	@Property(
		category = PropertyConstants.CATEGORY_EXPORT,
		scopes = {PropertyScope.ELEMENT},
		sinceVersion = PropertyConstants.VERSION_6_12_0,
		valueType = Boolean.class
		)
	public static final String PDF_FIELD_READ_ONLY = PDF_EXPORTER_PROPERTIES_PREFIX + "field.read.only";
	
	/**
	 * 
	 */
	@Property(
		category = PropertyConstants.CATEGORY_EXPORT,
		scopes = {PropertyScope.GLOBAL, PropertyScope.CONTEXT, PropertyScope.REPORT, PropertyScope.ELEMENT},
		sinceVersion = PropertyConstants.VERSION_6_12_0,
		valueType = PdfFieldBorderStyleEnum.class
		)
	public static final String PDF_FIELD_BORDER_STYLE = PDF_EXPORTER_PROPERTIES_PREFIX + "field.border.style";
	
	/**
	 * 
	 */
	@Property(
		category = PropertyConstants.CATEGORY_EXPORT,
		defaultValue = "|",
		scopes = {PropertyScope.GLOBAL, PropertyScope.CONTEXT, PropertyScope.REPORT, PropertyScope.ELEMENT},
		sinceVersion = PropertyConstants.VERSION_6_12_0
		)
	public static final String PDF_FIELD_CHOICE_SEPARATORS = PDF_EXPORTER_PROPERTIES_PREFIX + "field.choice.separators";
	
	/**
	 * 
	 */
	@Property(
		category = PropertyConstants.CATEGORY_EXPORT,
		scopes = {PropertyScope.ELEMENT},
		sinceVersion = PropertyConstants.VERSION_6_12_0
		)
	public static final String PDF_FIELD_CHOICES = PDF_EXPORTER_PROPERTIES_PREFIX + "field.choices";
	
	/**
	 * 
	 */
	@Property(
		category = PropertyConstants.CATEGORY_EXPORT,
		scopes = {PropertyScope.GLOBAL, PropertyScope.CONTEXT, PropertyScope.REPORT, PropertyScope.ELEMENT},
		sinceVersion = PropertyConstants.VERSION_6_12_0,
		valueType = Boolean.class,
		defaultValue = PropertyConstants.BOOLEAN_FALSE
		)
	public static final String PDF_FIELD_COMBO_EDIT = PDF_EXPORTER_PROPERTIES_PREFIX + "field.combo.edit";
	
	/**
	 * The exporter key, as used in
	 * {@link GenericElementHandlerEnviroment#getElementHandler(JRGenericElementType, String)}.
	 */
	public static final String PDF_EXPORTER_KEY = JRPropertiesUtil.PROPERTY_PREFIX + "pdf";
	
	public static final String PDF_PRODUCER_FACTORY_PROPERTY = PDF_EXPORTER_PROPERTIES_PREFIX + "producer.factory";
	
	private static final String EMPTY_BOOKMARK_TITLE = "";

	/**
	 *
	 */
	protected static final String JR_PAGE_ANCHOR_PREFIX = "JR_PAGE_ANCHOR_";

	protected static boolean fontsRegistered;
	
	private static final JRSingletonCache<PdfProducerFactory> pdfProducerCache = 
			new JRSingletonCache<>(PdfProducerFactory.class);

	protected class ExporterContext extends BaseExporterContext implements JRPdfExporterContext
	{
		@Override
		public PdfWriter getPdfWriter()
		{
			if (pdfProducer instanceof ClassicPdfProducer)
			{
				return ((ClassicPdfProducer) pdfProducer).getPdfWriter();
			}
			
			throw new JRRuntimeException("Not using the classic PDF producer");
		}

		@Override
		public PdfProducer getPdfProducer()
		{
			return pdfProducer;
		}
	}
	
	/**
	 *
	 */
	protected PdfProducer pdfProducer;
	protected PdfContent pdfContent;
	
	protected JRPdfExporterTagHelper tagHelper = new JRPdfExporterTagHelper(this);

	protected int reportIndex;
	protected PrintPageFormat pageFormat;
	protected int crtDocumentPageNumber;
	
	protected int permissions;

	/**
	 *
	 */
	protected RenderersCache renderersCache;
<<<<<<< HEAD
	protected Map<String,PdfImage> loadedImagesMap;
	protected PdfImage pxImage;
=======
	protected Map<String,Pair<Image, ExifOrientationEnum>> loadedImagesMap;
	protected Image pxImage;
>>>>>>> 83d7a23b

	private BookmarkStack bookmarkStack;

	private int crtOddPageOffsetX;
	private int crtOddPageOffsetY;
	private int crtEvenPageOffsetX;
	private int crtEvenPageOffsetY;
	
	private boolean awtIgnoreMissingFont;
	private boolean defaultIndentFirstLine;
	private boolean defaultJustifyLastLine;

	private PdfVersionEnum minimalVersion;

	/**
	 * @see #JRPdfExporter(JasperReportsContext)
	 */
	public JRPdfExporter()
	{
		this(DefaultJasperReportsContext.getInstance());
	}

	
	/**
	 *
	 */
	public JRPdfExporter(JasperReportsContext jasperReportsContext)
	{
		super(jasperReportsContext);
		
		exporterContext = new ExporterContext();
	}


	@Override
	protected Class<PdfExporterConfiguration> getConfigurationInterface()
	{
		return PdfExporterConfiguration.class;
	}


	@Override
	protected Class<PdfReportConfiguration> getItemConfigurationInterface()
	{
		return PdfReportConfiguration.class;
	}
	

	@Override
	@SuppressWarnings("deprecation")
	protected void ensureOutput()
	{
		if (exporterOutput == null)
		{
			exporterOutput = 
				new net.sf.jasperreports.export.parameters.ParametersOutputStreamExporterOutput(
					getJasperReportsContext(),
					getParameters(),
					getCurrentJasperPrint()
					);
		}
	}
	

	/**
	 *
	 */
	protected PdfImage getPxImage()
	{
		if (pxImage == null)
		{
			try
			{
				pxImage = pdfProducer.createImage(JRLoader.loadBytesFromResource(JRImageLoader.PIXEL_IMAGE_RESOURCE), false);
			}
			catch(Exception e)
			{
				throw new JRRuntimeException(e);
			}
		}

		return pxImage;
	}


	@Override
	public void exportReport() throws JRException
	{
		registerFonts();

		/*   */
		ensureJasperReportsContext();
		ensureInput();

		initExport();

		ensureOutput();
		
		OutputStream outputStream = getExporterOutput().getOutputStream();

		try
		{
			exportReportToStream(outputStream);
		}
		finally
		{
			getExporterOutput().close();
			resetExportContext();
		}
	}


	@Override
	protected void initExport()
	{
		super.initExport();
		
		PdfExporterConfiguration configuration = getCurrentConfiguration();
		
		Boolean isTagged = configuration.isTagged();
		if (isTagged != null)
		{
			tagHelper.setTagged(isTagged); 
		}

		tagHelper.setLanguage(configuration.getTagLanguage()); 
		
		this.permissions = getIntegerPermissions(configuration.getAllowedPermissions()) & (~getIntegerPermissions(configuration.getDeniedPermissions()));
		crtDocumentPageNumber = 0;
		
		awtIgnoreMissingFont = getPropertiesUtil().getBooleanProperty(
				JRStyledText.PROPERTY_AWT_IGNORE_MISSING_FONT);//FIXMECONTEXT replace with getPropertiesUtil in all exporters
		
		pdfProducer = createPdfProducer();
	}

	@Override
	protected void initReport()
	{
		super.initReport();

		PdfReportConfiguration configuration = getCurrentItemConfiguration();
		
		pdfProducer.setForceLineBreakPolicy(configuration.isForceLineBreakPolicy());
		
		defaultIndentFirstLine = propertiesUtil.getBooleanProperty(jasperPrint, JRPrintText.PROPERTY_AWT_INDENT_FIRST_LINE, true);
		defaultJustifyLastLine = propertiesUtil.getBooleanProperty(jasperPrint, JRPrintText.PROPERTY_AWT_JUSTIFY_LAST_LINE, false);
		
		crtOddPageOffsetX = configuration.getOddPageOffsetX();
		crtOddPageOffsetY = configuration.getOddPageOffsetY();
		crtEvenPageOffsetX = configuration.getEvenPageOffsetX();
		crtEvenPageOffsetY = configuration.getEvenPageOffsetY();
		
		pdfProducer.initReport();

		renderersCache = new RenderersCache(getJasperReportsContext());
<<<<<<< HEAD
		loadedImagesMap = new HashMap<String,PdfImage>();
=======
		loadedImagesMap = new HashMap<String,Pair<Image,ExifOrientationEnum>>();
>>>>>>> 83d7a23b
	}

	protected PdfProducerFactory getPdfProducerFactory()
	{
		String producerFactory = propertiesUtil.getProperty(PDF_PRODUCER_FACTORY_PROPERTY);
		try
		{
			return pdfProducerCache.getCachedInstance(producerFactory);
		}
		catch (JRException e)
		{
			throw new JRRuntimeException(e);
		}
	}
	
	protected PdfProducerContext createPdfProducerContext()
	{
		return new PdfProducerContext()
		{			
			@Override
			public JasperReportsContext getJasperReportsContext()
			{
				return jasperReportsContext;
			}
			
			@Override
			public JRPropertiesUtil getProperties()
			{
				return propertiesUtil;
			}
			
			@Override
			public FontUtil getFontUtil()
			{
				return fontUtil;
			}
			
			@Override
			public JRStyledTextUtil getStyledTextUtil()
			{
				return styledTextUtil;
			}

			@Override
			public boolean isTagged()
			{
				return tagHelper.isTagged;
			}

			@Override
			public void setMinimalVersion(PdfVersionEnum version)
			{
				minimalVersion = version;
			}
			
			@Override
			public JasperPrint getCurrentJasperPrint()
			{
				return JRPdfExporter.this.getCurrentJasperPrint();
			}
			
			@Override
			public void setFont(Map<Attribute, Object> attributes, Locale locale, boolean setFontLines, FontRecipient recipient)
			{
				JRPdfExporter.this.setFont(attributes, locale, setFontLines, recipient);
			}

			@Override
			public JRException handleDocumentException(Exception e) 
			{
				return new JRException(EXCEPTION_MESSAGE_KEY_DOCUMENT_ERROR,
					new Object[]{jasperPrint.getName()}, e);
			}
		};
	}

	protected PdfProducer createPdfProducer()
	{
		PdfProducerFactory producerFactory = getPdfProducerFactory();
		PdfProducerContext producerContext = createPdfProducerContext();
		return producerFactory.createProducer(producerContext);
	}
	
	/**
	 *
	 */
	protected void exportReportToStream(OutputStream os) throws JRException
	{
		//ByteArrayOutputStream baos = new ByteArrayOutputStream();
		
		PdfExporterConfiguration configuration = getCurrentConfiguration();

		pageFormat = jasperPrint.getPageFormat(0);

		PdfDocument document = pdfProducer.createDocument(pageFormat);

		boolean closeDocuments = true;
		try
		{
			PdfDocumentWriter pdfWriter = pdfProducer.createWriter(os);

			tagHelper.setPdfProducer(pdfProducer);
			
			PdfVersionEnum pdfVersion = configuration.getPdfVersion();
			if (pdfVersion != null)
			{
				pdfWriter.setPdfVersion(pdfVersion);
			}
			
			if (minimalVersion != null)
			{
				pdfWriter.setMinimalPdfVersion(minimalVersion);
			}
			
			if (configuration.isCompressed())
			{
				pdfWriter.setFullCompression();
			}
			if (configuration.isEncrypted())
			{
				int perms = configuration.isOverrideHints() == null || configuration.isOverrideHints()
					? (configuration.getPermissions() != null 
						? (Integer)configuration.getPermissions() 
						: permissions) 
					: (permissions != 0 
						? permissions 
						:(configuration.getPermissions() != null 
							? (Integer)configuration.getPermissions() 
							: 0));
				
						pdfWriter.setEncryption(configuration.getUserPassword(), configuration.getOwnerPassword(), 
								perms, configuration.is128BitKey());
			}
			

			PdfPrintScalingEnum printScaling = configuration.getPrintScaling();
			pdfWriter.setPrintScaling(printScaling);
			
			boolean justifiedLetterSpacing = propertiesUtil.getBooleanProperty(jasperPrint, 
					PdfExporterConfiguration.PROPERTY_JUSTIFIED_LETTER_SPACING, false);
			if (!justifiedLetterSpacing)
			{
				pdfWriter.setNoSpaceCharRatio();
			}

			// Add meta-data parameters to generated PDF document
			// mtclough@users.sourceforge.net 2005-12-05
			String title = configuration.getMetadataTitle();
			if( title != null )
			{
				document.addTitle(title);
				if(configuration.isDisplayMetadataTitle()){
					pdfWriter.setDisplayMetadataTitle();
				}
			}
			String author = configuration.getMetadataAuthor();
			if( author != null )
			{
				document.addAuthor(author);
			}
			String subject = configuration.getMetadataSubject();
			if( subject != null )
			{
				document.addSubject(subject);
			}
			String keywords = configuration.getMetadataKeywords();
			if( keywords != null )
			{
				document.addKeywords(keywords);
			}
			String creator = configuration.getMetadataCreator();
			if( creator == null )
			{
				creator = "JasperReports Library version " + Package.getPackage("net.sf.jasperreports.engine").getImplementationVersion();
			}
			document.addCreator(creator);
			
			//accessibility check: tab order follows the structure of the document
			pdfWriter.setTabOrderStructure();
			
			//accessibility check: setting the document primary language
			String language = configuration.getTagLanguage();
			if(language != null){
				pdfWriter.setLanguage(language);
			}

			// BEGIN: PDF/A support
			PdfaConformanceEnum pdfaConformance = configuration.getPdfaConformance();
			boolean gotPdfa = false;
			if (pdfaConformance != null && pdfaConformance != PdfaConformanceEnum.NONE)
			{
				pdfWriter.setPdfaConformance(pdfaConformance);
				gotPdfa = true;
			}

			if (gotPdfa) 
			{
				pdfWriter.createXmpMetadata(title, subject, keywords);
			} else 
			{
				pdfWriter.setRgbTransparencyBlending(true);
			}
			// END: PDF/A support
			
			document.open();
			// BEGIN: PDF/A support
			if (gotPdfa) {
				String iccProfilePath = configuration.getIccProfilePath();
				if (iccProfilePath != null) {
					InputStream iccIs = RepositoryUtil.getInstance(jasperReportsContext).getInputStreamFromLocation(iccProfilePath);//FIXME use getRepository?
					pdfWriter.setIccProfilePath(iccProfilePath, iccIs);
				} else {
					throw new JRPdfaIccProfileNotFoundException();
				}
			}
			// END: PDF/A support
			
			String pdfJavaScript = configuration.getPdfJavaScript();
			if(pdfJavaScript != null)
			{
				pdfWriter.addJavaScript(pdfJavaScript);
			}

			pdfContent = pdfProducer.createPdfContent();

			tagHelper.init();

			List<ExporterInputItem> items = exporterInput.getItems();

			initBookmarks(items);
			
			boolean isCreatingBatchModeBookmarks = configuration.isCreatingBatchModeBookmarks();

			for (reportIndex = 0; reportIndex < items.size(); reportIndex++)
			{
				ExporterInputItem item = items.get(reportIndex);

				setCurrentExporterInputItem(item);
				
				pageFormat = jasperPrint.getPageFormat(0);

				setPageSize(null);
				
				List<JRPrintPage> pages = jasperPrint.getPages();
				if (pages != null && pages.size() > 0)
				{
					if (items.size() > 1)
					{
						pdfProducer.newPage();

						if( isCreatingBatchModeBookmarks )
						{
							//add a new level to our outline for this report
							addBookmark(0, jasperPrint.getName(), 0, 0);
						}
					}
					
					PdfReportConfiguration lcItemConfiguration = getCurrentItemConfiguration();

					boolean sizePageToContent = lcItemConfiguration.isSizePageToContent();
					
					PrintPageFormat oldPageFormat = null;

					PageRange pageRange = getPageRange();
					int startPageIndex = (pageRange == null || pageRange.getStartPageIndex() == null) ? 0 : pageRange.getStartPageIndex();
					int endPageIndex = (pageRange == null || pageRange.getEndPageIndex() == null) ? (pages.size() - 1) : pageRange.getEndPageIndex();

					for (int pageIndex = startPageIndex; pageIndex <= endPageIndex; pageIndex++)
					{
						if (Thread.interrupted())
						{
							throw new ExportInterruptedException();
						}

						JRPrintPage page = pages.get(pageIndex);

						pageFormat = jasperPrint.getPageFormat(pageIndex);
						
						if (sizePageToContent || oldPageFormat != pageFormat)
						{
							setPageSize(sizePageToContent ? page : null);
						}
						
						pdfProducer.newPage();

						pdfProducer.getPdfContent().setLineCap(LineCapStyle.PROJECTING_SQUARE);

						writePageAnchor(pageIndex);
						
						crtDocumentPageNumber++;

						/*   */
						exportPage(page);
						
						oldPageFormat = pageFormat;
					}
				}
				else
				{
					pdfProducer.newPage();
					pdfContent.setLiteral("\n");
				}
			}

			closeDocuments = false;
			pdfProducer.close();
		}
		catch(IOException e)
		{
			throw 
				new JRException(
					EXCEPTION_MESSAGE_KEY_REPORT_GENERATION_ERROR,
					new Object[]{jasperPrint.getName()}, 
					e);
		}
		finally
		{
			if (closeDocuments) //only on exception
			{
				try
				{
					pdfProducer.close();
				}
				catch (Exception e)
				{
					// ignore, let the original exception propagate
				}
			}
		}

		//return os.toByteArray();
	}


	protected void writePageAnchor(int pageIndex) 
	{
		Map<Attribute,Object> attributes = new HashMap<Attribute,Object>();
		fontUtil.getAttributesWithoutAwtFont(attributes, new JRBasePrintText(jasperPrint.getDefaultStyleProvider()));
		PdfTextChunk chunk = pdfProducer.createChunk(" ", attributes, getLocale());
		
		chunk.setLocalDestination(JR_PAGE_ANCHOR_PREFIX + reportIndex + "_" + (pageIndex + 1));

		tagHelper.startPageAnchor();
		
		PdfPhrase phrase = pdfProducer.createPhrase(chunk);
		
		phrase.go(
			0,
			pageFormat.getPageHeight(),
			1,
			1,
			0,
			0,
			PdfTextAlignment.LEFT,
			TextDirection.DEFAULT
			);

		tagHelper.endPageAnchor();
	}

	/**
	 *
	 */
	protected void setPageSize(JRPrintPage page) throws JRException, IOException
	{
		int pageWidth = 0; 
		int pageHeight = 0;

		if (page != null)
		{
			Collection<JRPrintElement> elements = page.getElements();
			for (JRPrintElement element : elements)
			{
				int elementRight = element.getX() + element.getWidth();
				int elementBottom = element.getY() + element.getHeight();
				pageWidth = pageWidth < elementRight ? elementRight : pageWidth;
				pageHeight = pageHeight < elementBottom ? elementBottom : pageHeight;
			}
			
			pageWidth += pageFormat.getRightMargin();
			pageHeight += pageFormat.getBottomMargin();
		}
		
		pageWidth = pageWidth < pageFormat.getPageWidth() ? pageFormat.getPageWidth() : pageWidth; 
		pageHeight = pageHeight < pageFormat.getPageHeight() ? pageFormat.getPageHeight() : pageHeight; 
		
		pdfProducer.setPageSize(pageFormat, pageWidth, pageHeight);
	}

	/**
	 *
	 */
	protected void exportPage(JRPrintPage page) throws JRException, IOException
	{
		tagHelper.startPage();
		
		Collection<JRPrintElement> elements = page.getElements();
		exportElements(elements);

		pdfProducer.endPage();
		
		tagHelper.endPage();

		JRExportProgressMonitor progressMonitor = getCurrentItemConfiguration().getProgressMonitor();
		if (progressMonitor != null)
		{
			progressMonitor.afterPageExport();
		}
	}

	protected void exportElements(Collection<JRPrintElement> elements) throws IOException, JRException
	{
		if (elements != null && elements.size() > 0)
		{
			for(Iterator<JRPrintElement> it = elements.iterator(); it.hasNext();)
			{
				JRPrintElement element = it.next();

				if (filter == null || filter.isToExport(element))
				{
					tagHelper.startElement(element);

					String strFieldType = element.getPropertiesMap().getProperty(PDF_FIELD_TYPE);
					PdfFieldTypeEnum fieldType = PdfFieldTypeEnum.getByName(strFieldType);
					if (fieldType == PdfFieldTypeEnum.CHECK)
					{
						exportFieldCheck(element);
					}
					else if (fieldType == PdfFieldTypeEnum.RADIO)
					{
						exportFieldRadio(element);
					}
					else if (element instanceof JRPrintLine)
					{
						exportLine((JRPrintLine)element);
					}
					else if (element instanceof JRPrintRectangle)
					{
						exportRectangle((JRPrintRectangle)element);
					}
					else if (element instanceof JRPrintEllipse)
					{
						exportEllipse((JRPrintEllipse)element);
					}
					else if (element instanceof JRPrintImage)
					{
						exportImage((JRPrintImage)element);
					}
					else if (element instanceof JRPrintText)
					{
						if (
							fieldType == PdfFieldTypeEnum.TEXT
							|| fieldType == PdfFieldTypeEnum.COMBO
							|| fieldType == PdfFieldTypeEnum.LIST
							)
						{
							exportFieldText((JRPrintText)element, fieldType);
						}
						else
						{
							exportText((JRPrintText)element);
						}
					}
					else if (element instanceof JRPrintFrame)
					{
						exportFrame((JRPrintFrame)element);
					}
					else if (element instanceof JRGenericPrintElement)
					{
						exportGenericElement((JRGenericPrintElement) element);
					}

					tagHelper.endElement(element);
				}
			}
		}
	}


	/**
	 *
	 */
	protected void exportLine(JRPrintLine line)
	{
		int lcOffsetX = getOffsetX();
		int lcOffsetY = getOffsetY();

		float lineWidth = line.getLinePen().getLineWidth(); 
		if (lineWidth > 0f)
		{
			preparePen(line.getLinePen(), LineCapStyle.BUTT);

			if (line.getWidth() == 1)
			{
				if (line.getHeight() != 1)
				{
					//Vertical line
					if (line.getLinePen().getLineStyleValue() == LineStyleEnum.DOUBLE)
					{
						pdfContent.strokeLine(
							line.getX() + lcOffsetX + 0.5f - lineWidth / 3,
							pageFormat.getPageHeight() - line.getY() - lcOffsetY,
							line.getX() + lcOffsetX + 0.5f - lineWidth / 3,
							pageFormat.getPageHeight() - line.getY() - lcOffsetY - line.getHeight()
							);
						
						pdfContent.strokeLine(
							line.getX() + lcOffsetX + 0.5f + lineWidth / 3,
							pageFormat.getPageHeight() - line.getY() - lcOffsetY,
							line.getX() + lcOffsetX + 0.5f + lineWidth / 3,
							pageFormat.getPageHeight() - line.getY() - lcOffsetY - line.getHeight()
							);
					}
					else
					{
						pdfContent.strokeLine(
							line.getX() + lcOffsetX + 0.5f,
							pageFormat.getPageHeight() - line.getY() - lcOffsetY,
							line.getX() + lcOffsetX + 0.5f,
							pageFormat.getPageHeight() - line.getY() - lcOffsetY - line.getHeight()
							);
					}
				}
			}
			else
			{
				if (line.getHeight() == 1)
				{
					//Horizontal line
					if (line.getLinePen().getLineStyleValue() == LineStyleEnum.DOUBLE)
					{
						pdfContent.strokeLine(
							line.getX() + lcOffsetX,
							pageFormat.getPageHeight() - line.getY() - lcOffsetY - 0.5f + lineWidth / 3,
							line.getX() + lcOffsetX + line.getWidth(),
							pageFormat.getPageHeight() - line.getY() - lcOffsetY - 0.5f + lineWidth / 3
							);
						
						pdfContent.strokeLine(
							line.getX() + lcOffsetX,
							pageFormat.getPageHeight() - line.getY() - lcOffsetY - 0.5f - lineWidth / 3,
							line.getX() + lcOffsetX + line.getWidth(),
							pageFormat.getPageHeight() - line.getY() - lcOffsetY - 0.5f - lineWidth / 3
							);
					}
					else
					{
						pdfContent.strokeLine(
							line.getX() + lcOffsetX,
							pageFormat.getPageHeight() - line.getY() - lcOffsetY - 0.5f,
							line.getX() + lcOffsetX + line.getWidth(),
							pageFormat.getPageHeight() - line.getY() - lcOffsetY - 0.5f
							);
					}
				}
				else
				{
					//Oblique line
					if (line.getDirectionValue() == LineDirectionEnum.TOP_DOWN)
					{
						if (line.getLinePen().getLineStyleValue() == LineStyleEnum.DOUBLE)
						{
							double xtrans = lineWidth / (3 * Math.sqrt(1 + Math.pow(line.getWidth(), 2) / Math.pow(line.getHeight(), 2))); 
							double ytrans = lineWidth / (3 * Math.sqrt(1 + Math.pow(line.getHeight(), 2) / Math.pow(line.getWidth(), 2))); 
							
							pdfContent.strokeLine(
								line.getX() + lcOffsetX + (float)xtrans,
								pageFormat.getPageHeight() - line.getY() - lcOffsetY + (float)ytrans,
								line.getX() + lcOffsetX + line.getWidth() + (float)xtrans,
								pageFormat.getPageHeight() - line.getY() - lcOffsetY - line.getHeight() + (float)ytrans
								);
							
							pdfContent.strokeLine(
								line.getX() + lcOffsetX - (float)xtrans,
								pageFormat.getPageHeight() - line.getY() - lcOffsetY - (float)ytrans,
								line.getX() + lcOffsetX + line.getWidth() - (float)xtrans,
								pageFormat.getPageHeight() - line.getY() - lcOffsetY - line.getHeight() - (float)ytrans
								);
						}
						else
						{
							pdfContent.strokeLine(
								line.getX() + lcOffsetX,
								pageFormat.getPageHeight() - line.getY() - lcOffsetY,
								line.getX() + lcOffsetX + line.getWidth(),
								pageFormat.getPageHeight() - line.getY() - lcOffsetY - line.getHeight()
								);
						}
					}
					else
					{
						if (line.getLinePen().getLineStyleValue() == LineStyleEnum.DOUBLE)
						{
							double xtrans = lineWidth / (3 * Math.sqrt(1 + Math.pow(line.getWidth(), 2) / Math.pow(line.getHeight(), 2))); 
							double ytrans = lineWidth / (3 * Math.sqrt(1 + Math.pow(line.getHeight(), 2) / Math.pow(line.getWidth(), 2))); 
							
							pdfContent.strokeLine(
								line.getX() + lcOffsetX + (float)xtrans,
								pageFormat.getPageHeight() - line.getY() - lcOffsetY - line.getHeight() - (float)ytrans,
								line.getX() + lcOffsetX + line.getWidth() + (float)xtrans,
								pageFormat.getPageHeight() - line.getY() - lcOffsetY - (float)ytrans
								);

							pdfContent.strokeLine(
								line.getX() + lcOffsetX - (float)xtrans,
								pageFormat.getPageHeight() - line.getY() - lcOffsetY - line.getHeight() + (float)ytrans,
								line.getX() + lcOffsetX + line.getWidth() - (float)xtrans,
								pageFormat.getPageHeight() - line.getY() - lcOffsetY + (float)ytrans
								);
						}
						else
						{
							pdfContent.strokeLine(
								line.getX() + lcOffsetX,
								pageFormat.getPageHeight() - line.getY() - lcOffsetY - line.getHeight(),
								line.getX() + lcOffsetX + line.getWidth(),
								pageFormat.getPageHeight() - line.getY() - lcOffsetY
								);
						}
					}
				}
			}

			resetPen();
			pdfContent.setLineDash(0f);
			pdfContent.setLineCap(LineCapStyle.PROJECTING_SQUARE);
		}
	}


	/**
	 *
	 */
	protected void exportRectangle(JRPrintRectangle rectangle)
	{
		pdfContent.setFillColor(rectangle.getBackcolor());
		preparePen(rectangle.getLinePen(), LineCapStyle.PROJECTING_SQUARE);

		float lineWidth = rectangle.getLinePen().getLineWidth();
		int lcOffsetX = getOffsetX();
		int lcOffsetY = getOffsetY();
		
		if (rectangle.getModeValue() == ModeEnum.OPAQUE)
		{
			pdfContent.fillRoundRectangle(
				rectangle.getX() + lcOffsetX,
				pageFormat.getPageHeight() - rectangle.getY() - lcOffsetY - rectangle.getHeight(),
				rectangle.getWidth(),
				rectangle.getHeight(),
				rectangle.getRadius()
				);
		}

		if (lineWidth > 0f)
		{
			if (rectangle.getLinePen().getLineStyleValue() == LineStyleEnum.DOUBLE)
			{
				pdfContent.strokeRoundRectangle(
					rectangle.getX() + lcOffsetX - lineWidth / 3,
					pageFormat.getPageHeight() - rectangle.getY() - lcOffsetY - rectangle.getHeight() - lineWidth / 3,
					rectangle.getWidth() + 2 * lineWidth / 3,
					rectangle.getHeight() + 2 * lineWidth / 3,
					rectangle.getRadius()
					);
				
				pdfContent.strokeRoundRectangle(
					rectangle.getX() + lcOffsetX + lineWidth / 3,
					pageFormat.getPageHeight() - rectangle.getY() - lcOffsetY - rectangle.getHeight() + lineWidth / 3,
					rectangle.getWidth() - 2 * lineWidth / 3,
					rectangle.getHeight() - 2 * lineWidth / 3,
					rectangle.getRadius()
					);
			}
			else
			{
				pdfContent.strokeRoundRectangle(
					rectangle.getX() + lcOffsetX,
					pageFormat.getPageHeight() - rectangle.getY() - lcOffsetY - rectangle.getHeight(),
					rectangle.getWidth(),
					rectangle.getHeight(),
					rectangle.getRadius()
					);
			}
		}

		resetPen();
		pdfContent.resetFillColor();
		pdfContent.setLineDash(0f);
	}


	/**
	 *
	 */
	protected void exportEllipse(JRPrintEllipse ellipse)
	{
		pdfContent.setFillColor(ellipse.getBackcolor());
		preparePen(ellipse.getLinePen(), LineCapStyle.PROJECTING_SQUARE);

		float lineWidth = ellipse.getLinePen().getLineWidth();
		int lcOffsetX = getOffsetX();
		int lcOffsetY = getOffsetY();
		
		if (ellipse.getModeValue() == ModeEnum.OPAQUE)
		{
			pdfContent.fillEllipse(
				ellipse.getX() + lcOffsetX,
				pageFormat.getPageHeight() - ellipse.getY() - lcOffsetY - ellipse.getHeight(),
				ellipse.getX() + lcOffsetX + ellipse.getWidth(),
				pageFormat.getPageHeight() - ellipse.getY() - lcOffsetY
				);
		}

		if (lineWidth > 0f)
		{
			if (ellipse.getLinePen().getLineStyleValue() == LineStyleEnum.DOUBLE)
			{
				pdfContent.strokeEllipse(
					ellipse.getX() + lcOffsetX - lineWidth / 3,
					pageFormat.getPageHeight() - ellipse.getY() - lcOffsetY - ellipse.getHeight() - lineWidth / 3,
					ellipse.getX() + lcOffsetX + ellipse.getWidth() + lineWidth / 3,
					pageFormat.getPageHeight() - ellipse.getY() - lcOffsetY + lineWidth / 3
					);

				pdfContent.strokeEllipse(
					ellipse.getX() + lcOffsetX + lineWidth / 3,
					pageFormat.getPageHeight() - ellipse.getY() - lcOffsetY - ellipse.getHeight() + lineWidth / 3,
					ellipse.getX() + lcOffsetX + ellipse.getWidth() - lineWidth / 3,
					pageFormat.getPageHeight() - ellipse.getY() - lcOffsetY - lineWidth / 3
					);
			}
			else
			{
				pdfContent.strokeEllipse(
					ellipse.getX() + lcOffsetX,
					pageFormat.getPageHeight() - ellipse.getY() - lcOffsetY - ellipse.getHeight(),
					ellipse.getX() + lcOffsetX + ellipse.getWidth(),
					pageFormat.getPageHeight() - ellipse.getY() - lcOffsetY
					);
			}
		}

		resetPen();
		pdfContent.resetFillColor();
		
		pdfContent.setLineDash(0f);
	}


	/**
	 *
	 */
	public void exportImage(JRPrintImage printImage) throws IOException,  JRException
	{
		if (printImage.getModeValue() == ModeEnum.OPAQUE)
		{
			pdfContent.setFillColor(printImage.getBackcolor());
			pdfContent.fillRectangle(
				printImage.getX() + getOffsetX(),
				pageFormat.getPageHeight() - printImage.getY() - getOffsetY(),
				printImage.getWidth(),
				- printImage.getHeight()
				);
			pdfContent.resetFillColor();
		}

		InternalImageProcessor imageProcessor =
			new InternalImageProcessor(printImage);
		
		Renderable renderer = printImage.getRenderer();

		if (
			renderer != null 
			&& imageProcessor.availableImageWidth > 0 
			&& imageProcessor.availableImageHeight > 0
			)
		{
			InternalImageProcessorResult imageProcessorResult = null;
			
			try
			{
				imageProcessorResult = imageProcessor.process(renderer);
			}
			catch (Exception e)
			{
				Renderable onErrorRenderer = getRendererUtil().handleImageError(e, printImage.getOnErrorTypeValue());
				if (onErrorRenderer != null)
				{
					imageProcessorResult = imageProcessor.process(onErrorRenderer);
				}
			}

			if (imageProcessorResult != null)
			{
				setAnchor(imageProcessorResult.chunk, printImage, printImage);
				setHyperlinkInfo(imageProcessorResult.chunk, printImage);

				tagHelper.startImage(printImage);
				
				PdfPhrase phrase = pdfProducer.createPhrase(imageProcessorResult.chunk);
				
				int upperY = pageFormat.getPageHeight() - printImage.getY() - imageProcessor.topPadding - getOffsetY() - imageProcessorResult.yoffset;
				int lowerX = printImage.getX() + imageProcessor.leftPadding + getOffsetX() + imageProcessorResult.xoffset;
				phrase.go(
					lowerX,
					upperY,
					lowerX + imageProcessorResult.scaledWidth,
					upperY - imageProcessorResult.scaledHeight,
					0,
					0,
					PdfTextAlignment.LEFT,
					TextDirection.DEFAULT
					);

				tagHelper.endImage();
			}
		}


		if (
			printImage.getLineBox().getTopPen().getLineWidth() <= 0f &&
			printImage.getLineBox().getLeftPen().getLineWidth() <= 0f &&
			printImage.getLineBox().getBottomPen().getLineWidth() <= 0f &&
			printImage.getLineBox().getRightPen().getLineWidth() <= 0f
			)
		{
			if (printImage.getLinePen().getLineWidth() > 0f)
			{
				exportPen(printImage.getLinePen(), printImage);
			}
		}
		else
		{
			/*   */
			exportBox(
				printImage.getLineBox(),
				printImage
				);
		}
	}

	private class InternalImageProcessor
	{
		private final JRPrintImage printImage;
		private final RenderersCache imageRenderersCache;
		
		private final int topPadding;
		private final int leftPadding;
		private final int bottomPadding;
		private final int rightPadding;

		private final int availableImageWidth;
		private final int availableImageHeight;
		
		private InternalImageProcessor(JRPrintImage printImage)
		{
			this.printImage = printImage;
			this.imageRenderersCache = printImage.isUsingCache() ? renderersCache : new RenderersCache(getJasperReportsContext());
			
			topPadding = printImage.getLineBox().getTopPadding();
			leftPadding = printImage.getLineBox().getLeftPadding();
			bottomPadding = printImage.getLineBox().getBottomPadding();
			rightPadding = printImage.getLineBox().getRightPadding();

			int tmpAvailableImageWidth = printImage.getWidth() - leftPadding - rightPadding;
			availableImageWidth = tmpAvailableImageWidth < 0 ? 0 : tmpAvailableImageWidth;

			int tmpAvailableImageHeight = printImage.getHeight() - topPadding - bottomPadding;
			availableImageHeight = tmpAvailableImageHeight < 0 ? 0 : tmpAvailableImageHeight;
		}
		
		private InternalImageProcessorResult process(Renderable renderer) throws JRException, IOException
		{
			InternalImageProcessorResult imageProcessorResult = null;

			if (renderer instanceof ResourceRenderer)
			{
				renderer = imageRenderersCache.getLoadedRenderer((ResourceRenderer)renderer);
			}
			
			if (renderer instanceof Graphics2DRenderable)
			{
				imageProcessorResult = processGraphics2D((Graphics2DRenderable)renderer);
			}
			else if (renderer instanceof DataRenderable)
			{
				boolean isSvgData = getRendererUtil().isSvgData((DataRenderable)renderer);
				
				if (isSvgData)
				{
					imageProcessorResult = 
						processGraphics2D(
							new WrappingSvgDataToGraphics2DRenderer((DataRenderable)renderer)
							);
				}
				else
				{
					switch(printImage.getScaleImageValue())
					{
						case CLIP :
						{
							imageProcessorResult = 
								processImageClip(
									new WrappingImageDataToGraphics2DRenderer((DataRenderable)renderer)
									);
							break;
						}
						case FILL_FRAME :
						{
							imageProcessorResult = processImageFillFrame(renderer.getId(), (DataRenderable)renderer);
							break;
						}
						case RETAIN_SHAPE :
						default :
						{
							imageProcessorResult = processImageRetainShape(renderer.getId(), (DataRenderable)renderer);
						}
					}
				}
			}
			else
			{
				throw 
					new JRException(
						RendererUtil.EXCEPTION_MESSAGE_KEY_RENDERABLE_MUST_IMPLEMENT_INTERFACE,
						new Object[]{
							renderer.getClass().getName(),
							DataRenderable.class.getName() 
								+ " or " + Graphics2DRenderable.class.getName() 
							}
						);
			}

			return imageProcessorResult;
		}
		
		
		private InternalImageProcessorResult processImageClip(Graphics2DRenderable renderer) throws JRException, IOException
		{
			int normalWidth = availableImageWidth;
			int normalHeight = availableImageHeight;

			Dimension2D dimension = 
				renderer instanceof DimensionRenderable 
				? ((DimensionRenderable)renderer).getDimension(jasperReportsContext) 
				: null;
			if (dimension != null)
			{
				normalWidth = (int)dimension.getWidth();
				normalHeight = (int)dimension.getHeight();
			}

			ExifOrientationEnum exifOrientation = ExifOrientationEnum.NORMAL;
			
			DataRenderable dataRenderable = renderer instanceof DataRenderable ? (DataRenderable)renderer : null;
			if (dataRenderable != null)
			{
				exifOrientation = ImageUtil.getExifOrientation(dataRenderable.getData(getJasperReportsContext()));
			}
			
			if (
				ExifOrientationEnum.LEFT == exifOrientation
				|| ExifOrientationEnum.RIGHT == exifOrientation
				)
			{
				int t = normalWidth;
				normalWidth = normalHeight;
				normalHeight = t;
			}

			int minWidth = Math.min(normalWidth, availableImageWidth);
			int minHeight = Math.min(normalHeight, availableImageHeight);
			int xoffset = (int)(ImageUtil.getXAlignFactor(printImage) * (availableImageWidth - normalWidth));
			int yoffset = (int)(ImageUtil.getYAlignFactor(printImage) * (availableImageHeight - normalHeight));
			int translateX = xoffset;
			int translateY = yoffset;
			int angle = 0;
			
			switch (printImage.getRotation())
			{
				case LEFT :
				{
					minWidth = Math.min(normalWidth, availableImageHeight);
					minHeight = Math.min(normalHeight, availableImageWidth);
					xoffset = (int)(ImageUtil.getYAlignFactor(printImage) * (availableImageWidth - normalHeight));
					yoffset = (int)((1f - ImageUtil.getXAlignFactor(printImage)) * (availableImageHeight - normalWidth));
					translateX = (int)(ImageUtil.getXAlignFactor(printImage) * (availableImageHeight - normalWidth));
					translateY = xoffset;
					angle = 90;
					break;
				}
				case RIGHT :
				{
					minWidth = Math.min(normalWidth, availableImageHeight);
					minHeight = Math.min(normalHeight, availableImageWidth);
					xoffset = (int)((1f - ImageUtil.getYAlignFactor(printImage)) * (availableImageWidth - normalHeight));
					yoffset = (int)(ImageUtil.getXAlignFactor(printImage) * (availableImageHeight - normalWidth));
					translateX = yoffset;
					translateY = (int)(ImageUtil.getYAlignFactor(printImage) * (availableImageWidth - normalHeight));
					angle = -90;
					break;
				}
				case UPSIDE_DOWN :
				{
					minWidth = Math.min(normalWidth, availableImageWidth);
					minHeight = Math.min(normalHeight, availableImageHeight);
					xoffset = (int)((1f - ImageUtil.getXAlignFactor(printImage)) * (availableImageWidth - normalWidth));
					yoffset = (int)((1f - ImageUtil.getYAlignFactor(printImage)) * (availableImageHeight - normalHeight));
					translateX = (int)(ImageUtil.getXAlignFactor(printImage) * (availableImageWidth - normalWidth));
					translateY = (int)(ImageUtil.getYAlignFactor(printImage) * (availableImageHeight - normalHeight));
					angle = 180;
					break;
				}
				case NONE :
				default :
				{
				}
			}

			BufferedImage bi =
				new BufferedImage(minWidth, minHeight, BufferedImage.TYPE_INT_ARGB);

			Graphics2D g = bi.createGraphics();
			try
			{
				if (printImage.getModeValue() == ModeEnum.OPAQUE)
				{
					g.setColor(printImage.getBackcolor());
					g.fillRect(0, 0, minWidth, minHeight);
				}
				renderer.render(
					jasperReportsContext,
					g,
					new java.awt.Rectangle(
						translateX > 0 ? 0 : translateX,
						translateY > 0 ? 0 : translateY,
						normalWidth,
						normalHeight
						)
					);
			}
			finally
			{
				g.dispose();
			}

			//awtImage = bi.getSubimage(0, 0, minWidth, minHeight);

			//image = com.lowagie.text.Image.getInstance(awtImage, printImage.getBackcolor());
			PdfImage image = pdfProducer.createImage(bi, angle);
			PdfChunk chunk = pdfProducer.createChunk(image);

			return 
				new InternalImageProcessorResult(
					chunk, 
					image.getScaledWidth(), 
					image.getScaledHeight(),
					xoffset < 0 ? 0 : xoffset,
					yoffset < 0 ? 0 : yoffset
					);
		}

		private InternalImageProcessorResult processImageFillFrame(String rendererId, DataRenderable renderer) throws JRException
		{
<<<<<<< HEAD
			PdfImage image = null;
=======
			Pair<Image, ExifOrientationEnum> imagePair = null;
>>>>>>> 83d7a23b
			
			if (printImage.isUsingCache() && loadedImagesMap.containsKey(rendererId))
			{
				imagePair = loadedImagesMap.get(rendererId);
			}
			else
			{
				byte[] data = renderer.getData(jasperReportsContext);
				
				try
				{
<<<<<<< HEAD
					image = pdfProducer.createImage(renderer.getData(jasperReportsContext), true);
=======
					imagePair = 
						new Pair<Image, ExifOrientationEnum>(
							Image.getInstance(data), 
							ImageUtil.getExifOrientation(data)
							);
					imageTesterPdfContentByte.addImage(imagePair.first(), 10, 0, 0, 10, 0, 0);
>>>>>>> 83d7a23b
				}
				catch (Exception e)
				{
					throw new JRException(e);
				}

				if (printImage.isUsingCache())
				{
					loadedImagesMap.put(rendererId, imagePair);
				}
			}
			
			Image image = imagePair.first();
			
			switch (ImageUtil.getRotation(printImage.getRotation(), imagePair.second()))
			{
				case LEFT :
				{
					image.scaleAbsolute(availableImageHeight, availableImageWidth);
					image.setRotationDegrees(90);
					break;
				}
				case RIGHT :
				{
					image.scaleAbsolute(availableImageHeight, availableImageWidth);
					image.setRotationDegrees(-90);
					break;
				}
				case UPSIDE_DOWN :
				{
					image.scaleAbsolute(availableImageWidth, availableImageHeight);
					image.setRotationDegrees(180);
					break;
				}
				case NONE :
				default :
				{
					image.scaleAbsolute(availableImageWidth, availableImageHeight);
					image.setRotationDegrees(0);
				}
			}
			
			PdfChunk chunk = pdfProducer.createChunk(image);
			return 
				new InternalImageProcessorResult(
					chunk, 
					image.getScaledWidth(), 
					image.getScaledHeight(),
					0,
					0
					);
		}

		private InternalImageProcessorResult processImageRetainShape(String rendererId, DataRenderable renderer) throws JRException
		{
<<<<<<< HEAD
			PdfImage image = null;
=======
			Pair<Image, ExifOrientationEnum> imagePair = null;
>>>>>>> 83d7a23b
			
			if (printImage.isUsingCache() && loadedImagesMap.containsKey(rendererId))
			{
				imagePair = loadedImagesMap.get(rendererId);
			}
			else
			{
				byte[] data = renderer.getData(jasperReportsContext);
				try
				{
<<<<<<< HEAD
					image = pdfProducer.createImage(renderer.getData(jasperReportsContext), true);
=======
					imagePair = 
						new Pair<Image, ExifOrientationEnum>(
							Image.getInstance(data),
							ImageUtil.getExifOrientation(data)
							);
					imageTesterPdfContentByte.addImage(imagePair.first(), 10, 0, 0, 10, 0, 0);
>>>>>>> 83d7a23b
				}
				catch (Exception e)
				{
					throw new JRException(e);
				}

				if (printImage.isUsingCache())
				{
					loadedImagesMap.put(rendererId, imagePair);
				}
			}

			float plainWidth = 0;
			float plainHeight = 0;
			int xoffset = 0;
			int yoffset = 0;

<<<<<<< HEAD
			image.setRotationDegrees(0); // reset angle here for images taken from cache, even if it gets set again later below, because it affects the way scaleToFit works
=======
			Image image = imagePair.first();
>>>>>>> 83d7a23b
			
			image.setRotationDegrees(0); // reset angle here for images taken from cache, even if it gets set again later below, because it affects the way scaleToFit works
			
			switch (ImageUtil.getRotation(printImage.getRotation(), imagePair.second()))
			{
				case LEFT :
				{
					image.scaleToFit(availableImageHeight, availableImageWidth);
					plainWidth = image.getPlainHeight();
					plainHeight = image.getPlainWidth();
					image.setRotationDegrees(90);
					break;
				}
				case RIGHT :
				{
					image.scaleToFit(availableImageHeight, availableImageWidth);
					plainWidth = image.getPlainHeight();
					plainHeight = image.getPlainWidth();
					image.setRotationDegrees(-90);
					break;
				}
				case UPSIDE_DOWN :
				{
					image.scaleToFit(availableImageWidth, availableImageHeight);
					plainWidth = image.getPlainWidth();
					plainHeight = image.getPlainHeight();
					image.setRotationDegrees(180);
					break;
				}
				case NONE :
				default :
				{
					image.scaleToFit(availableImageWidth, availableImageHeight);
<<<<<<< HEAD
					image.setRotationDegrees(0);
					xoffset = (int)(ImageUtil.getXAlignFactor(printImage) * (availableImageWidth - image.getPlainWidth()));
					yoffset = (int)(ImageUtil.getYAlignFactor(printImage) * (availableImageHeight - image.getPlainHeight()));
=======
					plainWidth = image.getPlainWidth();
					plainHeight = image.getPlainHeight();
					image.setRotationDegrees(0);
>>>>>>> 83d7a23b
				}
			}
			
			switch (printImage.getRotation())
			{
				case LEFT :
				{
					xoffset = (int)(ImageUtil.getYAlignFactor(printImage) * (availableImageWidth - plainWidth));
					yoffset = (int)((1f - ImageUtil.getXAlignFactor(printImage)) * (availableImageHeight - plainHeight));
					break;
				}
				case RIGHT :
				{
					xoffset = (int)((1f - ImageUtil.getYAlignFactor(printImage)) * (availableImageWidth - plainWidth));
					yoffset = (int)(ImageUtil.getXAlignFactor(printImage) * (availableImageHeight - plainHeight));
					break;
				}
				case UPSIDE_DOWN :
				{
					xoffset = (int)((1f - ImageUtil.getXAlignFactor(printImage)) * (availableImageWidth - plainWidth));
					yoffset = (int)((1f - ImageUtil.getYAlignFactor(printImage)) * (availableImageHeight - plainHeight));
					break;
				}
				case NONE :
				default :
				{
					xoffset = (int)(ImageUtil.getXAlignFactor(printImage) * (availableImageWidth - plainWidth));
					yoffset = (int)(ImageUtil.getYAlignFactor(printImage) * (availableImageHeight - plainHeight));
				}
			}

			xoffset = (xoffset < 0 ? 0 : xoffset);
			yoffset = (yoffset < 0 ? 0 : yoffset);
			
			PdfChunk chunk = pdfProducer.createChunk(image);
			return 
				new InternalImageProcessorResult(
					chunk, 
					image.getScaledWidth(), 
					image.getScaledHeight(),
					xoffset,
					yoffset
					);
		}
		
		private InternalImageProcessorResult processGraphics2D(Graphics2DRenderable renderer) throws JRException, IOException
		{
			int xoffset = 0;
			int yoffset = 0;
			int translateX = 0;
			int translateY = 0;
			double templateWidth = 0;
			double templateHeight = 0;
			double renderWidth = 0;
			double renderHeight = 0;
			double ratioX = 1f;
			double ratioY = 1f;
			double angle = 0;

			switch (printImage.getScaleImageValue())
			{
				case CLIP:
				{
					Dimension2D dimension = 
						renderer instanceof DimensionRenderable 
						? ((DimensionRenderable)renderer).getDimension(jasperReportsContext) 
						: null;
					if (dimension != null)
					{
						renderWidth = dimension.getWidth();
						renderHeight = dimension.getHeight();
					}
						
					templateWidth = availableImageWidth;
					templateHeight = availableImageHeight;

					switch (printImage.getRotation())
					{
						case LEFT:
							if (dimension == null)
							{
								renderWidth = availableImageHeight;
								renderHeight = availableImageWidth;
							}
							translateX = (int)(ImageUtil.getYAlignFactor(printImage) * (availableImageWidth - renderHeight));
							translateY = availableImageHeight - (int)(ImageUtil.getXAlignFactor(printImage) * (availableImageHeight - renderWidth));
							angle = - Math.PI / 2;
							break;
						case RIGHT:
							if (dimension == null)
							{
								renderWidth = availableImageHeight;
								renderHeight = availableImageWidth;
							}
							translateX = availableImageWidth - (int)(ImageUtil.getYAlignFactor(printImage) * (availableImageWidth - renderHeight));
							translateY = (int)(ImageUtil.getXAlignFactor(printImage) * (availableImageHeight - renderWidth));
							angle = Math.PI / 2;
							break;
						case UPSIDE_DOWN:
							if (dimension == null)
							{
								renderWidth = availableImageWidth;
								renderHeight = availableImageHeight;
							}
							translateX = availableImageWidth - (int)(ImageUtil.getXAlignFactor(printImage) * (availableImageWidth - renderWidth));
							translateY = availableImageHeight - (int)(ImageUtil.getYAlignFactor(printImage) * (availableImageHeight - renderHeight));
							angle = Math.PI;
							break;
						case NONE:
						default:
							if (dimension == null)
							{
								renderWidth = availableImageWidth;
								renderHeight = availableImageHeight;
							}
							translateX = (int) (ImageUtil.getXAlignFactor(printImage) * (availableImageWidth - renderWidth));
							translateY = (int) (ImageUtil.getYAlignFactor(printImage) * (availableImageHeight - renderHeight));
							angle = 0;
							break;
					}
					break;
				}
				case FILL_FRAME:
				{
					templateWidth = availableImageWidth;
					templateHeight = availableImageHeight;

					switch (printImage.getRotation())
					{
						case LEFT:
							renderWidth = availableImageHeight;
							renderHeight = availableImageWidth;
							translateX = 0;
							translateY = availableImageHeight;
							angle = - Math.PI / 2;
							break;
						case RIGHT:
							renderWidth = availableImageHeight;
							renderHeight = availableImageWidth;
							translateX = availableImageWidth;
							translateY = 0;
							angle = Math.PI / 2;
							break;
						case UPSIDE_DOWN:
							renderWidth = availableImageWidth;
							renderHeight = availableImageHeight;
							translateX = availableImageWidth;
							translateY = availableImageHeight;
							angle = Math.PI;
							break;
						case NONE:
						default:
							renderWidth = availableImageWidth;
							renderHeight = availableImageHeight;
							translateX = 0;
							translateY = 0;
							angle = 0;
							break;
					}
					break;
				}
				case RETAIN_SHAPE:
				default:
				{
					Dimension2D dimension = 
						renderer instanceof DimensionRenderable 
						? ((DimensionRenderable)renderer).getDimension(jasperReportsContext) 
						: null;
					if (dimension != null)
					{
						renderWidth = dimension.getWidth();
						renderHeight = dimension.getHeight();
					}
						
					switch (printImage.getRotation())
					{
						case LEFT:
							if (dimension == null)
							{
								renderWidth = availableImageHeight;
								renderHeight = availableImageWidth;
							}
							ratioX = availableImageWidth / renderHeight;
							ratioY = availableImageHeight / renderWidth;
							ratioX = ratioX < ratioY ? ratioX : ratioY;
							ratioY = ratioX;
							templateWidth = renderHeight;
							templateHeight = renderWidth;
							translateX = 0;
							translateY = (int)renderWidth;
							xoffset = (int) (ImageUtil.getYAlignFactor(printImage) * (availableImageWidth - renderHeight * ratioX));
							yoffset = (int) (ImageUtil.getXAlignFactor(printImage) * (availableImageHeight - renderWidth * ratioY));
							angle = - Math.PI / 2;
							break;
						case RIGHT:
							if (dimension == null)
							{
								renderWidth = availableImageHeight;
								renderHeight = availableImageWidth;
							}
							ratioX = availableImageWidth / renderHeight;
							ratioY = availableImageHeight / renderWidth;
							ratioX = ratioX < ratioY ? ratioX : ratioY;
							ratioY = ratioX;
							templateWidth = renderHeight;
							templateHeight = renderWidth;
							translateX = (int)renderHeight;
							translateY = 0;
							xoffset = (int) ((1f - ImageUtil.getYAlignFactor(printImage)) * (availableImageWidth - renderHeight * ratioX));
							yoffset = (int) ((1f - ImageUtil.getXAlignFactor(printImage)) * (availableImageHeight - renderWidth * ratioY));
							angle = Math.PI / 2;
							break;
						case UPSIDE_DOWN:
							if (dimension == null)
							{
								renderWidth = availableImageWidth;
								renderHeight = availableImageHeight;
							}
							ratioX = availableImageWidth / renderWidth;
							ratioY = availableImageHeight / renderHeight;
							ratioX = ratioX < ratioY ? ratioX : ratioY;
							ratioY = ratioX;
							templateWidth = renderWidth;
							templateHeight = renderHeight;
							translateX = (int)renderWidth;
							translateY = (int)renderHeight;
							xoffset = (int) ((1f - ImageUtil.getXAlignFactor(printImage)) * (availableImageWidth - renderWidth * ratioX));
							yoffset = (int) (ImageUtil.getYAlignFactor(printImage) * (availableImageHeight - renderHeight * ratioY));
							angle = Math.PI;
							break;
						case NONE:
						default:
							if (dimension == null)
							{
								renderWidth = availableImageWidth;
								renderHeight = availableImageHeight;
							}
							ratioX = availableImageWidth / renderWidth;
							ratioY = availableImageHeight / renderHeight;
							ratioX = ratioX < ratioY ? ratioX : ratioY;
							ratioY = ratioX;
							templateWidth = renderWidth;
							templateHeight = renderHeight;
							translateX = 0;
							translateY = 0;
							xoffset = (int) (ImageUtil.getXAlignFactor(printImage) * (availableImageWidth - renderWidth * ratioX));
							yoffset = (int) ((1f - ImageUtil.getYAlignFactor(printImage)) * (availableImageHeight - renderHeight * ratioY));
							angle = 0;
							break;
					}
					break;
				}
			}

			pdfProducer.drawImage(printImage, renderer, getCurrentItemConfiguration().isForceSvgShapes(), 
					templateWidth,  templateHeight, 
					translateX, translateY, angle, 
					renderWidth, renderHeight, 
					(float) ratioX, (float) ratioY, 
					printImage.getX() + leftPadding + getOffsetX()
						+ xoffset,
					pageFormat.getPageHeight() - printImage.getY() - topPadding - getOffsetY()
						- availableImageHeight
						+ yoffset);

			PdfImage image = getPxImage();
			image.scaleAbsolute(availableImageWidth, availableImageHeight);
			
			PdfChunk chunk = pdfProducer.createChunk(image);			
			InternalImageProcessorResult result =
				new InternalImageProcessorResult(
					chunk,
					availableImageWidth,
					availableImageHeight,
					0,
					0
					);
			
			return result;
		}
	}

	private class InternalImageProcessorResult
	{
		private final PdfChunk chunk;
		private final float scaledWidth;
		private final float scaledHeight;
		private final int xoffset;
		private final int yoffset;
		
		private InternalImageProcessorResult(
				PdfChunk chunk,
				float scaledWidth,
				float scaledHeight,
				int xoffset,
				int yoffset
			)
		{
			this.chunk = chunk;
			this.scaledWidth = scaledWidth;
			this.scaledHeight = scaledHeight;
			this.xoffset = xoffset;
			this.yoffset = yoffset;
		}
	}


	/**
	 *
	 */
	protected void setHyperlinkInfo(PdfChunk chunk, JRPrintHyperlink link)
	{
		if (link != null)
		{
			Boolean ignoreHyperlink = HyperlinkUtil.getIgnoreHyperlink(PdfReportConfiguration.PROPERTY_IGNORE_HYPERLINK, link);
			if (ignoreHyperlink == null)
			{
				ignoreHyperlink = getCurrentItemConfiguration().isIgnoreHyperlink();
			}
			
			if (!ignoreHyperlink)
			{
				switch(link.getHyperlinkTypeValue())
				{
					case REFERENCE :
					{
						if (link.getHyperlinkReference() != null)
						{
							switch(link.getHyperlinkTargetValue())
							{
								case BLANK :
								{
									chunk.setJavaScriptAction(
											"if (app.viewerVersion < 7)"
												+ "{this.getURL(\"" + link.getHyperlinkReference() + "\");}"
												+ "else {app.launchURL(\"" + link.getHyperlinkReference() + "\", true);};"
										);
									break;
								}
								case SELF :
								default :
								{
									chunk.setAnchor(link.getHyperlinkReference());
									break;
								}
							}
						}
						break;
					}
					case LOCAL_ANCHOR :
					{
						if (link.getHyperlinkAnchor() != null)
						{
							chunk.setLocalGoto(link.getHyperlinkAnchor());
						}
						break;
					}
					case LOCAL_PAGE :
					{
						if (link.getHyperlinkPage() != null)
						{
							chunk.setLocalGoto(JR_PAGE_ANCHOR_PREFIX + reportIndex + "_" + link.getHyperlinkPage().toString());
						}
						break;
					}
					case REMOTE_ANCHOR :
					{
						if (
							link.getHyperlinkReference() != null &&
							link.getHyperlinkAnchor() != null
							)
						{
							chunk.setRemoteGoto(
								link.getHyperlinkReference(),
								link.getHyperlinkAnchor()
								);
						}
						break;
					}
					case REMOTE_PAGE :
					{
						if (
							link.getHyperlinkReference() != null &&
							link.getHyperlinkPage() != null
							)
						{
							chunk.setRemoteGoto(
								link.getHyperlinkReference(),
								link.getHyperlinkPage()
								);
						}
						break;
					}
					case CUSTOM :
					{
						JRHyperlinkProducerFactory hyperlinkProducerFactory = getCurrentItemConfiguration().getHyperlinkProducerFactory();
						if (hyperlinkProducerFactory != null)
						{
							String hyperlink = hyperlinkProducerFactory.produceHyperlink(link);
							if (hyperlink != null)
							{
								switch(link.getHyperlinkTargetValue())
								{
									case BLANK :
									{
										chunk.setJavaScriptAction(
												"if (app.viewerVersion < 7)"
													+ "{this.getURL(\"" + hyperlink + "\");}"
													+ "else {app.launchURL(\"" + hyperlink + "\", true);};"
											);
										break;
									}
									case SELF :
									default :
									{
										chunk.setAnchor(hyperlink);
										break;
									}
								}
							}
						}
					}
					case NONE :
					default :
					{
						break;
					}
				}
			}
		}
	}
	
	@Override
	protected Locale getTextLocale(JRPrintText text)
	{
		// only overriding for package access
		return super.getTextLocale(text);
	}


	/**
	 *
	 */
	protected void getPhrase(AttributedString as, String text, JRPrintText textElement,
			PdfPhrase phrase)
	{
		int runLimit = 0;

		AttributedCharacterIterator iterator = as.getIterator();
		Locale locale = getTextLocale(textElement);
		 
		boolean firstChunk = true;
		while(runLimit < text.length() && (runLimit = iterator.getRunLimit()) <= text.length())
		{
			Map<Attribute,Object> attributes = iterator.getAttributes();
			PdfTextChunk chunk = getChunk(attributes, text.substring(iterator.getIndex(), runLimit), locale);
			
			if (firstChunk)
			{
				// only set anchor + bookmark for the first chunk in the text
				setAnchor(chunk, textElement, textElement);
			}
			
			JRPrintHyperlink hyperlink = textElement;
			if (hyperlink.getHyperlinkTypeValue() == HyperlinkTypeEnum.NONE)
			{
				hyperlink = (JRPrintHyperlink)attributes.get(JRTextAttribute.HYPERLINK);
			}
			
			setHyperlinkInfo(chunk, hyperlink);
			phrase.add(chunk);

			iterator.setIndex(runLimit);
			firstChunk = false;
		}
	}


	/**
	 *
	 */
	protected PdfTextChunk getChunk(Map<Attribute,Object> attributes, String text, Locale locale)
	{
		// underline and strikethrough are set on the chunk below
		PdfTextChunk chunk = pdfProducer.createChunk(text, attributes, locale);
		
		if (hasUnderline(attributes))
		{
			chunk.setUnderline();
		}
		
		if (hasStrikethrough(attributes))
		{
			chunk.setStrikethrough();
		}

		Color backcolor = (Color)attributes.get(TextAttribute.BACKGROUND);
		if (backcolor != null)
		{
			chunk.setBackground(backcolor);
		}

		Object script = attributes.get(TextAttribute.SUPERSCRIPT);
		if (script != null)
		{
			if (TextAttribute.SUPERSCRIPT_SUPER.equals(script))
			{
				chunk.setSuperscript();
			}
			else if (TextAttribute.SUPERSCRIPT_SUB.equals(script))
			{
				chunk.setSubscript();
			}
		}

		return chunk;
	}

	protected boolean hasUnderline(Map<Attribute,Object> textAttributes)
	{
		Integer underline = (Integer) textAttributes.get(TextAttribute.UNDERLINE);
		return TextAttribute.UNDERLINE_ON.equals(underline);
	}

	protected boolean hasStrikethrough(Map<Attribute,Object> textAttributes)
	{
		Boolean strike = (Boolean) textAttributes.get(TextAttribute.STRIKETHROUGH);
		return TextAttribute.STRIKETHROUGH_ON.equals(strike);
	}


	/**
	 * Creates a PDF font.
	 * 
	 * @param attributes the text attributes of the font
	 * @param locale the locale for which to create the font
	 * @param setFontLines whether to set underline and strikethrough as font style
	 * @param recipient the font recipient
	 */
	protected void setFont(Map<Attribute,Object> attributes, Locale locale, boolean setFontLines,
			FontRecipient recipient)
	{
		JRFont jrFont = new JRBaseFont(attributes);

		Exception initialException = null;

		Color forecolor = (Color)attributes.get(TextAttribute.FOREGROUND);

		// use the same font scale ratio as in JRStyledText.getAwtAttributedString
		float fontSizeScale = 1f;
		Integer scriptStyle = (Integer) attributes.get(TextAttribute.SUPERSCRIPT);
		if (scriptStyle != null && (
				TextAttribute.SUPERSCRIPT_SUB.equals(scriptStyle)
				|| TextAttribute.SUPERSCRIPT_SUPER.equals(scriptStyle)))
		{
			fontSizeScale = 2f / 3;
		}
		
		String pdfFontName = null;
		String pdfEncoding = null;
		boolean isPdfEmbedded = false;
		boolean isPdfSimulatedBold = false;
		boolean isPdfSimulatedItalic = false;

		FontInfo fontInfo = (FontInfo) attributes.get(JRTextAttribute.FONT_INFO);
		if (fontInfo == null)
		{
			fontInfo = fontUtil.getFontInfo(jrFont.getFontName(), locale);
		}
		
		if (fontInfo == null)
		{
			//fontName NOT found in font extensions
			pdfFontName = jrFont.getPdfFontName();
			pdfEncoding = jrFont.getPdfEncoding();
			isPdfEmbedded = jrFont.isPdfEmbedded();
		}
		else
		{
			//fontName found in font extensions
			FontFamily family = fontInfo.getFontFamily();
			
			int pdfFontStyle = java.awt.Font.PLAIN;
			
			FontFace fontFace = fontInfo.getFontFace();
			if (fontFace != null)
			{
				pdfFontName = fontFace.getPdf();
				pdfFontName = pdfFontName == null ? fontFace.getTtf() : pdfFontName;
				pdfFontStyle = fontInfo.getStyle();
			}
			
			if (pdfFontName == null && jrFont.isBold() && jrFont.isItalic())
			{
				fontFace = family.getBoldItalicFace();
				if (fontFace != null)
				{
					pdfFontName = fontFace.getPdf();
					pdfFontName = pdfFontName == null ? fontFace.getTtf() : pdfFontName;
					pdfFontStyle = java.awt.Font.BOLD | java.awt.Font.ITALIC;
				}
			}
			
			if (pdfFontName == null && jrFont.isBold())
			{
				fontFace = family.getBoldFace();
				if (fontFace != null)
				{
					pdfFontName = fontFace.getPdf();
					pdfFontName = pdfFontName == null ? fontFace.getTtf() : pdfFontName;
					pdfFontStyle = java.awt.Font.BOLD;
				}
			}
			
			if (pdfFontName == null && jrFont.isItalic())
			{
				fontFace = family.getItalicFace();
				if (fontFace != null)
				{
					pdfFontName = fontFace.getPdf();
					pdfFontName = pdfFontName == null ? fontFace.getTtf() : pdfFontName;
					pdfFontStyle = java.awt.Font.ITALIC;
				}
			}
			
			if (pdfFontName == null)
			{
				fontFace = family.getNormalFace();
				if (fontFace != null)
				{
					pdfFontName = fontFace.getPdf();
					pdfFontName = pdfFontName == null ? fontFace.getTtf() : pdfFontName;
					pdfFontStyle = java.awt.Font.PLAIN;
				}
			}

			if (pdfFontName == null)
			{
				pdfFontName = jrFont.getPdfFontName();
			}

			pdfEncoding = family.getPdfEncoding() == null ? jrFont.getPdfEncoding() : family.getPdfEncoding();
			isPdfEmbedded = family.isPdfEmbedded() == null ? jrFont.isPdfEmbedded() : family.isPdfEmbedded(); 
			isPdfSimulatedBold = jrFont.isBold() && ((pdfFontStyle & java.awt.Font.BOLD) == 0); 
			isPdfSimulatedItalic = jrFont.isItalic() && ((pdfFontStyle & java.awt.Font.ITALIC) == 0); 
		}

		PdfFontStyle pdfFontStyle = new PdfFontStyle(isPdfSimulatedBold, isPdfSimulatedItalic,
				setFontLines && jrFont.isUnderline(), setFontLines && jrFont.isStrikeThrough());
		
		try
		{
			recipient.setFont(
				pdfFontName,
				pdfEncoding,
				isPdfEmbedded,
				jrFont.getFontsize() * fontSizeScale,
				pdfFontStyle,
				forecolor
				);
		}
		catch(Exception e)
		{
			initialException = e;
		}

		if (!recipient.hasFont())
		{
			byte[] bytes = null;

			try
			{
				bytes = getRepository().getBytesFromLocation(pdfFontName);
			}
			catch(JRException e)
			{
				throw //NOPMD
					new JRRuntimeException(
						EXCEPTION_MESSAGE_KEY_FONT_LOADING_ERROR,
						new Object[]{pdfFontName, pdfEncoding, isPdfEmbedded},
						initialException);
			}

			recipient.setFont(pdfFontName, pdfEncoding, isPdfEmbedded, 
					jrFont.getFontsize() * fontSizeScale, pdfFontStyle, forecolor, bytes);
		}
	}


	/**
	 *
	 */
	public void exportText(JRPrintText text)
	{
		JRStyledText styledText = styledTextUtil.getProcessedStyledText(text, noBackcolorSelector, null);

		if (styledText == null)
		{
			return;
		}
		
		AbstractPdfTextRenderer textRenderer = getTextRenderer(text, styledText);
		textRenderer.initialize(this, pdfProducer, tagHelper, text, styledText, getOffsetX(), getOffsetY());

		double angle = 0;

		switch (text.getRotationValue())
		{
			case LEFT :
			{
				angle = Math.PI / 2;
				break;
			}
			case RIGHT :
			{
				angle = - Math.PI / 2;
				break;
			}
			case UPSIDE_DOWN :
			{
				angle = Math.PI;
				break;
			}
			case NONE :
			default :
			{
			}
		}

		AffineTransform atrans = new AffineTransform();
		atrans.rotate(angle, textRenderer.getX(), pageFormat.getPageHeight() - textRenderer.getY());
		pdfContent.transform(atrans);

		if (text.getModeValue() == ModeEnum.OPAQUE)
		{
			Color backcolor = text.getBackcolor();
			pdfContent.setFillColor(backcolor);
			pdfContent.fillRectangle(
				textRenderer.getX(),
				pageFormat.getPageHeight() - textRenderer.getY(),
				textRenderer.getWidth(),
				- textRenderer.getHeight()
				);
			pdfContent.resetFillColor();
		}
		
		int forecolorAlpha = getSingleForecolorAlpha(styledText);
		pdfContent.setFillColorAlpha(forecolorAlpha);
		
		/* rendering only non empty texts  */
		if (styledText.length() > 0)
		{
			textRenderer.render();
		}
		
		pdfContent.resetFillColor();

		atrans = new AffineTransform();
		atrans.rotate(-angle, textRenderer.getX(), pageFormat.getPageHeight() - textRenderer.getY());
		pdfContent.transform(atrans);

		/*   */
		exportBox(
			text.getLineBox(),
			text
			);
	}
	
	protected int getSingleForecolorAlpha(JRStyledText styledText)
	{
		Color forecolor = (Color) styledText.getGlobalAttributes().get(TextAttribute.FOREGROUND);
		if (forecolor == null || forecolor.getAlpha() == 255)
		{
			return 255;
		}
		
		List<JRStyledText.Run> runs = styledText.getRuns();
		if (runs.size() > 1)
		{
			for (JRStyledText.Run run : runs)
			{
				Color runForecolor = (Color) run.attributes.get(TextAttribute.FOREGROUND);
				if (runForecolor != null && runForecolor.getAlpha() != forecolor.getAlpha())
				{
					//per run alpha currently not working because there's no support in Chunk
					//falling back to opaque
					return 255;
				}
			}
		}
		
		return forecolor.getAlpha();
	}
	
	/**
	 *
	 */
	public void exportFieldText(JRPrintText text, PdfFieldTypeEnum fieldType)
	{
		String fieldName = text.getPropertiesMap().getProperty(PDF_FIELD_NAME);
		fieldName = fieldName == null || fieldName.trim().length() == 0 ? "FIELD_" + text.getUUID() : fieldName;
		
		String value = null;
		if (text.getPropertiesMap().containsProperty(PDF_FIELD_VALUE))
		{
			value = text.getPropertiesMap().getProperty(PDF_FIELD_VALUE);
		}
		else
		{
			value = text.getFullText();
		}
		
		int llx = text.getX() + exporterContext.getOffsetX();
		int lly = jasperPrint.getPageHeight() - text.getY() - exporterContext.getOffsetY();
		int urx = llx + text.getWidth();
		int ury = jasperPrint.getPageHeight() - text.getY() - exporterContext.getOffsetY() - text.getHeight();
		
		PdfTextField pdfTextField;
		switch (fieldType)
		{
		case TEXT:
			pdfTextField = pdfProducer.createTextField(llx, lly, urx, ury, fieldName);			
			if (value != null)
			{
				pdfTextField.setText(value);
			}
			break;
		case COMBO:
			String[] comboChoices = getPdfFieldChoices(text);
			pdfTextField = pdfProducer.createComboField(llx, lly, urx, ury, fieldName, value, comboChoices);
			if (propertiesUtil.getBooleanProperty(PDF_FIELD_COMBO_EDIT, false, text, jasperPrint))
			{
				pdfTextField.setEdit();
			}
			break;
		case LIST:
			String[] listChoices = getPdfFieldChoices(text);
			pdfTextField = pdfProducer.createListField(llx, lly, urx, ury, fieldName, value, listChoices);			
			break;
		default:
			throw new JRRuntimeException("Unknown field type " + fieldType);
		}
		
		if (ModeEnum.OPAQUE == text.getModeValue())
		{
			pdfTextField.setBackgroundColor(text.getBackcolor());
		}
		pdfTextField.setTextColor(text.getForecolor());
		
		switch (text.getHorizontalTextAlign())
		{
			case RIGHT :
				pdfTextField.setAlignment(PdfTextAlignment.RIGHT);
				break;
			case CENTER :
				pdfTextField.setAlignment(PdfTextAlignment.CENTER);
				break;
			case JUSTIFIED :
				pdfTextField.setAlignment(PdfTextAlignment.JUSTIFIED);
				break;
			case LEFT :
			default :
				pdfTextField.setAlignment(PdfTextAlignment.LEFT);
		}
		
		JRPen pen = getFieldPen(text);
		if (pen != null)
		{
			float borderWidth = Math.round(pen.getLineWidth());
			if (borderWidth > 0)
			{
				pdfTextField.setBorderColor(pen.getLineColor());
				pdfTextField.setBorderWidth(borderWidth);
				String strBorderStyle = propertiesUtil.getProperty(PDF_FIELD_BORDER_STYLE, text, jasperPrint);
				PdfFieldBorderStyleEnum borderStyle = PdfFieldBorderStyleEnum.getByName(strBorderStyle);
				if (borderStyle == null)
				{
					borderStyle = pen.getLineStyleValue() == LineStyleEnum.DASHED ? PdfFieldBorderStyleEnum.DASHED : PdfFieldBorderStyleEnum.SOLID;
				}
				pdfTextField.setBorderStyle(borderStyle);
			}
		}

		String readOnly = text.getPropertiesMap().getProperty(PDF_FIELD_READ_ONLY);
		if (readOnly != null)
		{
			if (Boolean.valueOf(readOnly))
			{
				pdfTextField.setReadOnly();
			}
		}
		
//		pdfTextField.setExtraMargin(0, 0);
		
		Map<Attribute,Object> attributes = new HashMap<Attribute,Object>();
		fontUtil.getAttributesWithoutAwtFont(attributes, text);
		pdfTextField.setFont(attributes, getLocale());
		pdfTextField.setFontSize(text.getFontsize());
//		pdfTextField.setExtensionFont(pdfFont.getBaseFont());
		
		boolean isMultiLine = JRPropertiesUtil.asBoolean(text.getPropertiesMap().getProperty(PDF_FIELD_TEXT_MULTILINE), false);
		if (isMultiLine)
		{
			pdfTextField.setMultiline();
		}
		
		if (pageFormat.getOrientation() == OrientationEnum.LANDSCAPE)
		{
			pdfTextField.setRotation(90);
		}
		pdfTextField.setVisible();

		pdfTextField.add();
	}

	protected String[] getPdfFieldChoices(JRPrintText text)
	{
		String[] choices = null;
		String strChoices = text.getPropertiesMap().getProperty(PDF_FIELD_CHOICES);
		if (strChoices != null && strChoices.trim().length() > 0)
		{
			String choiceSeparators = propertiesUtil.getProperty(PDF_FIELD_CHOICE_SEPARATORS, text, jasperPrint);
			StringTokenizer tkzer = new StringTokenizer(strChoices, choiceSeparators);
			List<String> choicesList = new ArrayList<String>();
			while (tkzer.hasMoreTokens())
			{
				choicesList.add(tkzer.nextToken());
			}
			choices = choicesList.toArray(new String[choicesList.size()]);
		}
		return choices;
	}
	
	/**
	 *
	 */
	public void exportFieldCheck(JRPrintElement element)
	{
		String fieldName = element.getPropertiesMap().getProperty(PDF_FIELD_NAME);
		fieldName = fieldName == null || fieldName.trim().length() == 0 ? "FIELD_" + element.getUUID() : fieldName;
		
		PdfRadioCheck checkField = pdfProducer.createCheckField(
				element.getX() + exporterContext.getOffsetX(),
				jasperPrint.getPageHeight() - element.getY() - exporterContext.getOffsetY(),
				element.getX() + exporterContext.getOffsetX() + element.getWidth(),
				jasperPrint.getPageHeight() - element.getY() - exporterContext.getOffsetY() - element.getHeight(),
				fieldName,
				"checked"
		);
		
		PdfFieldCheckTypeEnum checkType = PdfFieldCheckTypeEnum.getByName(element.getPropertiesMap().getProperty(PDF_FIELD_CHECK_TYPE));
		if (checkType != null)
		{
			checkField.setCheckType(checkType);
		}

		if (ModeEnum.OPAQUE == element.getModeValue())
		{
			checkField.setBackgroundColor(element.getBackcolor());
		}
		checkField.setTextColor(element.getForecolor());

		JRPen pen = getFieldPen(element);
		if (pen != null)
		{
			float borderWidth = Math.round(pen.getLineWidth());
			if (borderWidth > 0)
			{
				checkField.setBorderColor(pen.getLineColor());
				checkField.setBorderWidth(borderWidth);
				String strBorderStyle = propertiesUtil.getProperty(PDF_FIELD_BORDER_STYLE, element, jasperPrint);
				PdfFieldBorderStyleEnum borderStyle = PdfFieldBorderStyleEnum.getByName(strBorderStyle);
				if (borderStyle == null)
				{
					borderStyle = pen.getLineStyleValue() == LineStyleEnum.DASHED ? PdfFieldBorderStyleEnum.DASHED : PdfFieldBorderStyleEnum.SOLID;
				}
				checkField.setBorderStyle(borderStyle);
			}
		}
		
		String checked = element.getPropertiesMap().getProperty(PDF_FIELD_CHECKED);
		if (checked != null)
		{
			checkField.setChecked(Boolean.valueOf(checked));
		}

		String readOnly = element.getPropertiesMap().getProperty(PDF_FIELD_READ_ONLY);
		if (readOnly != null)
		{
			if (Boolean.valueOf(readOnly))
			{
				checkField.setReadOnly();
			}
		}

		checkField.add();
	}
	
	/**
	 *
	 */
	public void exportFieldRadio(JRPrintElement element) throws IOException
	{
		String fieldName = element.getPropertiesMap().getProperty(PDF_FIELD_NAME);
		fieldName = fieldName == null || fieldName.trim().length() == 0 ? "FIELD_" + element.getUUID() : fieldName;
		
		PdfRadioCheck radioField = pdfProducer.getRadioField(
				element.getX() + exporterContext.getOffsetX(),
				jasperPrint.getPageHeight() - element.getY() - exporterContext.getOffsetY(),
				element.getX() + exporterContext.getOffsetX() + element.getWidth(),
				jasperPrint.getPageHeight() - element.getY() - exporterContext.getOffsetY() - element.getHeight(),
				fieldName,
				"FIELD_" + element.getUUID());

		PdfFieldCheckTypeEnum checkType = PdfFieldCheckTypeEnum.getByName(element.getPropertiesMap().getProperty(PDF_FIELD_CHECK_TYPE));
		if (checkType != null)
		{
			radioField.setCheckType(checkType);
		}

		if (ModeEnum.OPAQUE == element.getModeValue())
		{
			radioField.setBackgroundColor(element.getBackcolor());
		}
		radioField.setTextColor(element.getForecolor());

		JRPen pen = getFieldPen(element);
		if (pen != null)
		{
			float borderWidth = Math.round(pen.getLineWidth());
			if (borderWidth > 0)
			{
				radioField.setBorderColor(pen.getLineColor());
				radioField.setBorderWidth(borderWidth);
				String strBorderStyle = propertiesUtil.getProperty(PDF_FIELD_BORDER_STYLE, element, jasperPrint);
				PdfFieldBorderStyleEnum borderStyle = PdfFieldBorderStyleEnum.getByName(strBorderStyle);
				if (borderStyle == null)
				{
					borderStyle = pen.getLineStyleValue() == LineStyleEnum.DASHED ? PdfFieldBorderStyleEnum.DASHED : PdfFieldBorderStyleEnum.SOLID;
				}
				radioField.setBorderStyle(borderStyle);
			}
		}
		
		radioField.setOnValue("FIELD_" + element.getUUID());

		String checked = element.getPropertiesMap().getProperty(PDF_FIELD_CHECKED);
		radioField.setChecked(Boolean.valueOf(checked)); // need to set to false if previous button was checked

		// setting the read-only option has to occur before the getRadioGroup() call
		String readOnly = element.getPropertiesMap().getProperty(PDF_FIELD_READ_ONLY);
		if (readOnly != null)
		{
			if (Boolean.valueOf(readOnly))
			{
				radioField.setReadOnly();
			}
		}

		radioField.addToGroup();
	}
	
	protected JRPen getFieldPen(JRPrintElement element)
	{
		JRPen pen = null;

		JRLineBox box = element instanceof JRBoxContainer ? ((JRBoxContainer)element).getLineBox() : null;
		
		if (box == null)
		{
			pen = element instanceof JRCommonGraphicElement ? ((JRCommonGraphicElement)element).getLinePen() : null;
		}
		else
		{
			Float lineWidth = box.getPen().getLineWidth();
			if (lineWidth == 0)
			{
				// PDF fields do not support side borders
				// in case side borders are defined for the report element, ensure that all 4 are declared and all of them come with the same settings
				if(
					((JRBasePen)box.getTopPen()).isIdentical(box.getLeftPen())
					&& ((JRBasePen)box.getTopPen()).isIdentical(box.getBottomPen())
					&& ((JRBasePen)box.getTopPen()).isIdentical(box.getRightPen())
					&& box.getTopPen().getLineWidth() > 0
					)
				{
					pen = new JRBasePen(box);
					pen.setLineWidth(box.getTopPen().getLineWidth());
					pen.setLineColor(box.getTopPen().getLineColor());
					pen.setLineStyle(box.getTopPen().getLineStyleValue());
				}
			}
			else
			{
				pen = new JRBasePen(box);
				pen.setLineWidth(lineWidth);
				pen.setLineColor(box.getPen().getLineColor());
				pen.setLineStyle(box.getPen().getLineStyleValue());
			}
		}

		return pen;
	}
	
	protected AbstractPdfTextRenderer getTextRenderer(JRPrintText text, JRStyledText styledText)
	{
		Locale textLocale = getTextLocale(text);
		AbstractPdfTextRenderer textRenderer = pdfProducer.getTextRenderer(
				text, styledText, textLocale,
				awtIgnoreMissingFont, defaultIndentFirstLine, defaultJustifyLastLine);
		return textRenderer;
	}


	/**
	 *
	 */
	protected void exportBox(JRLineBox box, JRPrintElement element)
	{
		exportTopPen(box.getTopPen(), box.getLeftPen(), box.getRightPen(), element);
		exportLeftPen(box.getTopPen(), box.getLeftPen(), box.getBottomPen(), element);
		exportBottomPen(box.getLeftPen(), box.getBottomPen(), box.getRightPen(), element);
		exportRightPen(box.getTopPen(), box.getBottomPen(), box.getRightPen(), element);

		pdfContent.setLineDash(0f);
		pdfContent.setLineCap(LineCapStyle.PROJECTING_SQUARE);
	}


	/**
	 *
	 */
	protected void exportPen(JRPen pen, JRPrintElement element)
	{
		exportTopPen(pen, pen, pen, element);
		exportLeftPen(pen, pen, pen, element);
		exportBottomPen(pen, pen, pen, element);
		exportRightPen(pen, pen, pen, element);

		pdfContent.setLineDash(0f);
		pdfContent.setLineCap(LineCapStyle.PROJECTING_SQUARE);
	}


	/**
	 *
	 */
	protected void exportTopPen(
		JRPen topPen, 
		JRPen leftPen, 
		JRPen rightPen, 
		JRPrintElement element)
	{
		if (topPen.getLineWidth() > 0f)
		{
			float leftOffset = leftPen.getLineWidth() / 2;
			float rightOffset = rightPen.getLineWidth() / 2;
			int lcOffsetX = getOffsetX();
			int lcOffsetY = getOffsetY();
			
			preparePen(topPen, LineCapStyle.BUTT);
			
			if (topPen.getLineStyleValue() == LineStyleEnum.DOUBLE)
			{
				float topOffset = topPen.getLineWidth();

				pdfContent.strokeLine(
					element.getX() + lcOffsetX - leftOffset,
					pageFormat.getPageHeight() - element.getY() - lcOffsetY + topOffset / 3,
					element.getX() + lcOffsetX + element.getWidth() + rightOffset,
					pageFormat.getPageHeight() - element.getY() - lcOffsetY + topOffset / 3
					);

				pdfContent.strokeLine(
					element.getX() + lcOffsetX + leftOffset / 3,
					pageFormat.getPageHeight() - element.getY() - lcOffsetY - topOffset / 3,
					element.getX() + lcOffsetX + element.getWidth() - rightOffset / 3,
					pageFormat.getPageHeight() - element.getY() - lcOffsetY - topOffset / 3
					);
			}
			else
			{
				pdfContent.strokeLine(
					element.getX() + lcOffsetX - leftOffset,
					pageFormat.getPageHeight() - element.getY() - lcOffsetY,
					element.getX() + lcOffsetX + element.getWidth() + rightOffset,
					pageFormat.getPageHeight() - element.getY() - lcOffsetY
					);
			}
			
			resetPen();
		}
	}


	/**
	 *
	 */
	protected void exportLeftPen(JRPen topPen, JRPen leftPen, JRPen bottomPen, JRPrintElement element)
	{
		if (leftPen.getLineWidth() > 0f)
		{
			float topOffset = topPen.getLineWidth() / 2;
			float bottomOffset = bottomPen.getLineWidth() / 2;
			int lcOffsetX = getOffsetX();
			int lcOffsetY = getOffsetY();

			preparePen(leftPen, LineCapStyle.BUTT);

			if (leftPen.getLineStyleValue() == LineStyleEnum.DOUBLE)
			{
				float leftOffset = leftPen.getLineWidth();

				pdfContent.strokeLine(
					element.getX() + lcOffsetX - leftOffset / 3,
					pageFormat.getPageHeight() - element.getY() - lcOffsetY + topOffset,
					element.getX() + lcOffsetX - leftOffset / 3,
					pageFormat.getPageHeight() - element.getY() - lcOffsetY - element.getHeight() - bottomOffset
					);

				pdfContent.strokeLine(
					element.getX() + lcOffsetX + leftOffset / 3,
					pageFormat.getPageHeight() - element.getY() - lcOffsetY - topOffset / 3,
					element.getX() + lcOffsetX + leftOffset / 3,
					pageFormat.getPageHeight() - element.getY() - lcOffsetY - element.getHeight() + bottomOffset / 3
					);
			}
			else
			{
				pdfContent.strokeLine(
					element.getX() + lcOffsetX,
					pageFormat.getPageHeight() - element.getY() - lcOffsetY + topOffset,
					element.getX() + lcOffsetX,
					pageFormat.getPageHeight() - element.getY() - lcOffsetY - element.getHeight() - bottomOffset
					);
			}
			
			resetPen();
		}
	}


	/**
	 *
	 */
	protected void exportBottomPen(JRPen leftPen, JRPen bottomPen, JRPen rightPen, JRPrintElement element)
	{
		if (bottomPen.getLineWidth() > 0f)
		{
			float leftOffset = leftPen.getLineWidth() / 2;
			float rightOffset = rightPen.getLineWidth() / 2;
			int lcOffsetX = getOffsetX();
			int lcOffsetY = getOffsetY();
			
			preparePen(bottomPen, LineCapStyle.BUTT);
			
			if (bottomPen.getLineStyleValue() == LineStyleEnum.DOUBLE)
			{
				float bottomOffset = bottomPen.getLineWidth();

				pdfContent.strokeLine(
					element.getX() + lcOffsetX - leftOffset,
					pageFormat.getPageHeight() - element.getY() - lcOffsetY - element.getHeight() - bottomOffset / 3,
					element.getX() + lcOffsetX + element.getWidth() + rightOffset,
					pageFormat.getPageHeight() - element.getY() - lcOffsetY - element.getHeight() - bottomOffset / 3
					);

				pdfContent.strokeLine(
					element.getX() + lcOffsetX + leftOffset / 3,
					pageFormat.getPageHeight() - element.getY() - lcOffsetY - element.getHeight() + bottomOffset / 3,
					element.getX() + lcOffsetX + element.getWidth() - rightOffset / 3,
					pageFormat.getPageHeight() - element.getY() - lcOffsetY - element.getHeight() + bottomOffset / 3
					);
			}
			else
			{
				pdfContent.strokeLine(
					element.getX() + lcOffsetX - leftOffset,
					pageFormat.getPageHeight() - element.getY() - lcOffsetY - element.getHeight(),
					element.getX() + lcOffsetX + element.getWidth() + rightOffset,
					pageFormat.getPageHeight() - element.getY() - lcOffsetY - element.getHeight()
					);
			}
			
			resetPen();
		}
	}


	/**
	 *
	 */
	protected void exportRightPen(JRPen topPen, JRPen bottomPen, JRPen rightPen, JRPrintElement element)
	{
		if (rightPen.getLineWidth() > 0f)
		{
			float topOffset = topPen.getLineWidth() / 2;
			float bottomOffset = bottomPen.getLineWidth() / 2;
			int lcOffsetX = getOffsetX();
			int lcOffsetY = getOffsetY();

			preparePen(rightPen, LineCapStyle.BUTT);

			if (rightPen.getLineStyleValue() == LineStyleEnum.DOUBLE)
			{
				float rightOffset = rightPen.getLineWidth();

				pdfContent.strokeLine(
					element.getX() + lcOffsetX + element.getWidth() + rightOffset / 3,
					pageFormat.getPageHeight() - element.getY() - lcOffsetY + topOffset,
					element.getX() + lcOffsetX + element.getWidth() + rightOffset / 3,
					pageFormat.getPageHeight() - element.getY() - lcOffsetY - element.getHeight() - bottomOffset
					);

				pdfContent.strokeLine(
					element.getX() + lcOffsetX + element.getWidth() - rightOffset / 3,
					pageFormat.getPageHeight() - element.getY() - lcOffsetY - topOffset / 3,
					element.getX() + lcOffsetX + element.getWidth() - rightOffset / 3,
					pageFormat.getPageHeight() - element.getY() - lcOffsetY - element.getHeight() + bottomOffset / 3
					);
			}
			else
			{
				pdfContent.strokeLine(
					element.getX() + lcOffsetX + element.getWidth(),
					pageFormat.getPageHeight() - element.getY() - lcOffsetY + topOffset,
					element.getX() + lcOffsetX + element.getWidth(),
					pageFormat.getPageHeight() - element.getY() - lcOffsetY - element.getHeight() - bottomOffset
					);
			}
			
			resetPen();
		}
	}


	/**
	 *
	 */
	private void preparePen(JRPen pen, LineCapStyle lineCap)
	{
		float lineWidth = pen.getLineWidth();

		if (lineWidth <= 0)
		{
			return;
		}
		
		PdfContent pdfContent = pdfProducer.getPdfContent();
		pdfContent.setLineWidth(lineWidth);
		pdfContent.setLineCap(lineCap);

		Color color = pen.getLineColor();
		pdfContent.setStrokeColor(color);

		switch (pen.getLineStyleValue())
		{
			case DOUBLE :
			{
				pdfContent.setLineWidth(lineWidth / 3);
				pdfContent.setLineDash(0f);
				break;
			}
			case DOTTED :
			{
				switch (lineCap)
				{
					case BUTT :
					{
						pdfContent.setLineDash(lineWidth, lineWidth, 0f);
						break;
					}
					case PROJECTING_SQUARE :
					{
						pdfContent.setLineDash(0, 2 * lineWidth, 0f);
						break;
					}
				}
				break;
			}
			case DASHED :
			{
				switch (lineCap)
				{
					case BUTT :
					{
						pdfContent.setLineDash(5 * lineWidth, 3 * lineWidth, 0f);
						break;
					}
					case PROJECTING_SQUARE :
					{
						pdfContent.setLineDash(4 * lineWidth, 4 * lineWidth, 0f);
						break;
					}
				}
				break;
			}
			case SOLID :
			default :
			{
				pdfContent.setLineDash(0f);
				break;
			}
		}
	}
	
	private void resetPen()
	{
		pdfContent.resetStrokeColor();
	}

	protected static synchronized void registerFonts ()
	{
		//TODO lucian
		if (!fontsRegistered)
		{
			List<PropertySuffix> fontFiles = JRPropertiesUtil.getInstance(DefaultJasperReportsContext.getInstance()).getProperties(PDF_FONT_FILES_PREFIX);//FIXMECONTEXT no default here and below
			if (!fontFiles.isEmpty())
			{
				for (Iterator<PropertySuffix> i = fontFiles.iterator(); i.hasNext();)
				{
					JRPropertiesUtil.PropertySuffix font = i.next();
					String file = font.getValue();
					if (file.toLowerCase().endsWith(".ttc"))
					{
						FontFactory.register(file);
					}
					else
					{
						String alias = font.getSuffix();
						FontFactory.register(file, alias);
					}
				}
			}

			List<PropertySuffix> fontDirs = JRPropertiesUtil.getInstance(DefaultJasperReportsContext.getInstance()).getProperties(PDF_FONT_DIRS_PREFIX);
			if (!fontDirs.isEmpty())
			{
				for (Iterator<PropertySuffix> i = fontDirs.iterator(); i.hasNext();)
				{
					JRPropertiesUtil.PropertySuffix dir = i.next();
					FontFactory.registerDirectory(dir.getValue());
				}
			}

			fontsRegistered = true;
		}
	}


	static protected class Bookmark
	{
		final PdfOutlineEntry pdfOutline;
		final int level;

		Bookmark(Bookmark parent, int x, int top, String title)
		{
			this.pdfOutline = parent.pdfOutline.createChild(title, x, top);
			this.level = parent.level + 1;
		}

		Bookmark(Bookmark parent, String title)
		{
			this.pdfOutline = parent.pdfOutline.createChild(title);
			this.level = parent.level + 1;
		}

		Bookmark(PdfOutlineEntry pdfOutline, int level)
		{
			this.pdfOutline = pdfOutline;
			this.level = level;
		}
	}

	static protected class BookmarkStack
	{
		LinkedList<Bookmark> stack;

		BookmarkStack()
		{
			stack = new LinkedList<Bookmark>();
		}

		void push(Bookmark bookmark)
		{
			stack.add(bookmark);
		}

		Bookmark pop()
		{
			return stack.removeLast();
		}

		Bookmark peek()
		{
			return stack.getLast();
		}
	}


	protected void initBookmarks(List<ExporterInputItem> items)
	{
		bookmarkStack = new BookmarkStack();

		int rootLevel = items.size() > 1 && getCurrentConfiguration().isCreatingBatchModeBookmarks() ? -1 : 0;
		Bookmark bookmark = new Bookmark(pdfProducer.getRootOutline(), rootLevel);
		bookmarkStack.push(bookmark);
	}


	protected void addBookmark(int level, String title, int x, int y)
	{
		Bookmark parent = bookmarkStack.peek();
		// searching for parent
		while(parent.level >= level)
		{
			bookmarkStack.pop();
			parent = bookmarkStack.peek();
		}

		if (!getCurrentItemConfiguration().isCollapseMissingBookmarkLevels())
		{
			// creating empty bookmarks in order to preserve the bookmark level
			for (int i = parent.level + 1; i < level; ++i)
			{
				Bookmark emptyBookmark = new Bookmark(parent, EMPTY_BOOKMARK_TITLE);
				bookmarkStack.push(emptyBookmark);
				parent = emptyBookmark;
			}
		}
		int height = OrientationEnum.PORTRAIT.equals(pageFormat.getOrientation()) 
				? pageFormat.getPageHeight() - y 
				: y;
		Bookmark bookmark = new Bookmark(parent, x, height, title);
		bookmarkStack.push(bookmark);
	}


	protected void setAnchor(PdfChunk chunk, JRPrintAnchor anchor, JRPrintElement element)
	{
		String anchorName = anchor.getAnchorName();
		if (anchorName != null)
		{
			chunk.setLocalDestination(anchorName);

			if (anchor.getBookmarkLevel() != JRAnchor.NO_BOOKMARK)
			{
				int x = OrientationEnum.PORTRAIT.equals(pageFormat.getOrientation()) 
						? getOffsetX() + element.getX() 
						: getOffsetY() + element.getY();
				int y = OrientationEnum.PORTRAIT.equals(pageFormat.getOrientation()) 
						? getOffsetY() + element.getY() 
						: getOffsetX() + element.getX();
				addBookmark(anchor.getBookmarkLevel(), anchor.getAnchorName(), x, y);
			}
		}
	}


	public void exportFrame(JRPrintFrame frame) throws IOException, JRException
	{
		if (frame.getModeValue() == ModeEnum.OPAQUE)
		{
			int x = frame.getX() + getOffsetX();
			int y = frame.getY() + getOffsetY();

			Color backcolor = frame.getBackcolor();
			
			PdfContent pdfContent = pdfProducer.getPdfContent();
			pdfContent.setFillColor(backcolor);
			pdfContent.fillRectangle(
				x,
				pageFormat.getPageHeight() - y,
				frame.getWidth(),
				- frame.getHeight()
				);
			pdfContent.resetFillColor();
		}

		setFrameElementsOffset(frame, false);
		try
		{
			exportElements(frame.getElements());
		}
		finally
		{
			restoreElementOffsets();
		}

		exportBox(frame.getLineBox(), frame);
	}


	/**
	 *
	 */
	protected PrintPageFormat getCurrentPageFormat()
	{
		return pageFormat;
	}


	@Override
	protected int getOffsetX()
	{
		return 
			super.getOffsetX() 
			+ (insideFrame() ? 0 : (crtDocumentPageNumber % 2 == 0 
				? crtEvenPageOffsetX 
				: crtOddPageOffsetX));
	}


	@Override
	protected int getOffsetY()
	{
		return 
			super.getOffsetY() 
			+ (insideFrame() ? 0 : (crtDocumentPageNumber % 2 == 0 
				? crtEvenPageOffsetY 
				: crtOddPageOffsetY));
	}


	/**
	 *
	 */
	protected void exportGenericElement(JRGenericPrintElement element)
	{
		GenericElementPdfHandler handler = (GenericElementPdfHandler) 
				GenericElementHandlerEnviroment.getInstance(getJasperReportsContext()).getElementHandler(
						element.getGenericType(), PDF_EXPORTER_KEY);
		
		if (handler != null)
		{
			handler.exportElement(exporterContext, element);
		}
		else
		{
			if (log.isDebugEnabled())
			{
				log.debug("No PDF generic element handler for " 
						+ element.getGenericType());
			}
		}
	}

	
	@Override
	public String getExporterKey()
	{
		return PDF_EXPORTER_KEY;
	}

	
	@Override
	public String getExporterPropertiesPrefix()
	{
		return PDF_EXPORTER_PROPERTIES_PREFIX;
	}
	
	public static int getIntegerPermissions(String permissions) {
		int permission = 0;
		if(permissions != null && permissions.length() > 0) {
			String[] perms = permissions.split("\\|");
			for(String perm : perms) {
				if(PdfPermissionsEnum.ALL.equals(PdfPermissionsEnum.getByName(perm))) {
					permission = PdfExporterConfiguration.ALL_PERMISSIONS;
					break;
				}
				if(perm != null && perm.length()>0) {
					permission |= PdfPermissionsEnum.getByName(perm).getPdfPermission();
				}
			}
		}
		return permission;
	}
}<|MERGE_RESOLUTION|>--- conflicted
+++ resolved
@@ -104,11 +104,7 @@
 import net.sf.jasperreports.engine.type.LineStyleEnum;
 import net.sf.jasperreports.engine.type.ModeEnum;
 import net.sf.jasperreports.engine.type.OrientationEnum;
-<<<<<<< HEAD
-=======
-import net.sf.jasperreports.engine.util.BreakIteratorSplitCharacter;
 import net.sf.jasperreports.engine.util.ExifOrientationEnum;
->>>>>>> 83d7a23b
 import net.sf.jasperreports.engine.util.ImageUtil;
 import net.sf.jasperreports.engine.util.JRImageLoader;
 import net.sf.jasperreports.engine.util.JRLoader;
@@ -117,11 +113,7 @@
 import net.sf.jasperreports.engine.util.JRStyledText;
 import net.sf.jasperreports.engine.util.JRStyledTextUtil;
 import net.sf.jasperreports.engine.util.JRTextAttribute;
-<<<<<<< HEAD
-=======
-import net.sf.jasperreports.engine.util.NullOutputStream;
 import net.sf.jasperreports.engine.util.Pair;
->>>>>>> 83d7a23b
 import net.sf.jasperreports.export.ExportInterruptedException;
 import net.sf.jasperreports.export.ExporterInputItem;
 import net.sf.jasperreports.export.OutputStreamExporterOutput;
@@ -576,13 +568,8 @@
 	 *
 	 */
 	protected RenderersCache renderersCache;
-<<<<<<< HEAD
-	protected Map<String,PdfImage> loadedImagesMap;
+	protected Map<String,Pair<PdfImage, ExifOrientationEnum>> loadedImagesMap;
 	protected PdfImage pxImage;
-=======
-	protected Map<String,Pair<Image, ExifOrientationEnum>> loadedImagesMap;
-	protected Image pxImage;
->>>>>>> 83d7a23b
 
 	private BookmarkStack bookmarkStack;
 
@@ -739,11 +726,7 @@
 		pdfProducer.initReport();
 
 		renderersCache = new RenderersCache(getJasperReportsContext());
-<<<<<<< HEAD
-		loadedImagesMap = new HashMap<String,PdfImage>();
-=======
-		loadedImagesMap = new HashMap<String,Pair<Image,ExifOrientationEnum>>();
->>>>>>> 83d7a23b
+		loadedImagesMap = new HashMap<String,Pair<PdfImage,ExifOrientationEnum>>();
 	}
 
 	protected PdfProducerFactory getPdfProducerFactory()
@@ -1808,11 +1791,7 @@
 
 		private InternalImageProcessorResult processImageFillFrame(String rendererId, DataRenderable renderer) throws JRException
 		{
-<<<<<<< HEAD
-			PdfImage image = null;
-=======
-			Pair<Image, ExifOrientationEnum> imagePair = null;
->>>>>>> 83d7a23b
+			Pair<PdfImage, ExifOrientationEnum> imagePair = null;
 			
 			if (printImage.isUsingCache() && loadedImagesMap.containsKey(rendererId))
 			{
@@ -1824,16 +1803,11 @@
 				
 				try
 				{
-<<<<<<< HEAD
-					image = pdfProducer.createImage(renderer.getData(jasperReportsContext), true);
-=======
 					imagePair = 
-						new Pair<Image, ExifOrientationEnum>(
-							Image.getInstance(data), 
+						new Pair<PdfImage, ExifOrientationEnum>(
+							pdfProducer.createImage(data, true), 
 							ImageUtil.getExifOrientation(data)
 							);
-					imageTesterPdfContentByte.addImage(imagePair.first(), 10, 0, 0, 10, 0, 0);
->>>>>>> 83d7a23b
 				}
 				catch (Exception e)
 				{
@@ -1846,7 +1820,7 @@
 				}
 			}
 			
-			Image image = imagePair.first();
+			PdfImage image = imagePair.first();
 			
 			switch (ImageUtil.getRotation(printImage.getRotation(), imagePair.second()))
 			{
@@ -1889,11 +1863,7 @@
 
 		private InternalImageProcessorResult processImageRetainShape(String rendererId, DataRenderable renderer) throws JRException
 		{
-<<<<<<< HEAD
-			PdfImage image = null;
-=======
-			Pair<Image, ExifOrientationEnum> imagePair = null;
->>>>>>> 83d7a23b
+			Pair<PdfImage, ExifOrientationEnum> imagePair = null;
 			
 			if (printImage.isUsingCache() && loadedImagesMap.containsKey(rendererId))
 			{
@@ -1904,16 +1874,11 @@
 				byte[] data = renderer.getData(jasperReportsContext);
 				try
 				{
-<<<<<<< HEAD
-					image = pdfProducer.createImage(renderer.getData(jasperReportsContext), true);
-=======
 					imagePair = 
-						new Pair<Image, ExifOrientationEnum>(
-							Image.getInstance(data),
+						new Pair<PdfImage, ExifOrientationEnum>(
+							pdfProducer.createImage(data, true),
 							ImageUtil.getExifOrientation(data)
 							);
-					imageTesterPdfContentByte.addImage(imagePair.first(), 10, 0, 0, 10, 0, 0);
->>>>>>> 83d7a23b
 				}
 				catch (Exception e)
 				{
@@ -1931,11 +1896,7 @@
 			int xoffset = 0;
 			int yoffset = 0;
 
-<<<<<<< HEAD
-			image.setRotationDegrees(0); // reset angle here for images taken from cache, even if it gets set again later below, because it affects the way scaleToFit works
-=======
-			Image image = imagePair.first();
->>>>>>> 83d7a23b
+			PdfImage image = imagePair.first();
 			
 			image.setRotationDegrees(0); // reset angle here for images taken from cache, even if it gets set again later below, because it affects the way scaleToFit works
 			
@@ -1969,15 +1930,9 @@
 				default :
 				{
 					image.scaleToFit(availableImageWidth, availableImageHeight);
-<<<<<<< HEAD
-					image.setRotationDegrees(0);
-					xoffset = (int)(ImageUtil.getXAlignFactor(printImage) * (availableImageWidth - image.getPlainWidth()));
-					yoffset = (int)(ImageUtil.getYAlignFactor(printImage) * (availableImageHeight - image.getPlainHeight()));
-=======
 					plainWidth = image.getPlainWidth();
 					plainHeight = image.getPlainHeight();
 					image.setRotationDegrees(0);
->>>>>>> 83d7a23b
 				}
 			}
 			
