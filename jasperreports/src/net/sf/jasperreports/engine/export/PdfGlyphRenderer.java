/*
 * JasperReports - Free Java Reporting Library.
 * Copyright (C) 2001 - 2019 TIBCO Software Inc. All rights reserved.
 * http://www.jaspersoft.com
 *
 * Unless you have purchased a commercial license agreement from Jaspersoft,
 * the following license terms apply:
 *
 * This program is part of JasperReports.
 *
 * JasperReports is free software: you can redistribute it and/or modify
 * it under the terms of the GNU Lesser General Public License as published by
 * the Free Software Foundation, either version 3 of the License, or
 * (at your option) any later version.
 *
 * JasperReports is distributed in the hope that it will be useful,
 * but WITHOUT ANY WARRANTY; without even the implied warranty of
 * MERCHANTABILITY or FITNESS FOR A PARTICULAR PURPOSE. See the
 * GNU Lesser General Public License for more details.
 *
 * You should have received a copy of the GNU Lesser General Public License
 * along with JasperReports. If not, see <http://www.gnu.org/licenses/>.
 */
package net.sf.jasperreports.engine.export;

import java.awt.font.GlyphVector;
import java.awt.font.LineBreakMeasurer;
import java.awt.font.TextLayout;
import java.text.AttributedCharacterIterator;
import java.util.Locale;

import org.apache.commons.logging.Log;
import org.apache.commons.logging.LogFactory;

import com.lowagie.text.pdf.PdfContentByte;
import com.lowagie.text.pdf.PdfDictionary;
import com.lowagie.text.pdf.PdfName;
import com.lowagie.text.pdf.PdfObject;
import com.lowagie.text.pdf.PdfString;

import net.sf.jasperreports.engine.JRPrintText;
import net.sf.jasperreports.engine.JRRuntimeException;
import net.sf.jasperreports.engine.JasperReportsContext;
import net.sf.jasperreports.engine.util.JRStyledText;
import net.sf.jasperreports.export.pdf.PdfProducer;
import net.sf.jasperreports.export.pdf.classic.ClassicPdfProducer;


/**
 * @author Lucian Chirita (lucianc@users.sourceforge.net)
 */
public class PdfGlyphRenderer extends AbstractPdfTextRenderer
{
	private static final Log log = LogFactory.getLog(PdfGlyphRenderer.class);
	
	private static final boolean PATCHED_ITEXT;
	static
	{
		PATCHED_ITEXT = determinePatchedItext();
	}

	private static boolean determinePatchedItext()
	{
		try
		{
			PdfContentByte.class.getMethod("showText", GlyphVector.class);
			return true;
		} 
		catch (NoSuchMethodException e) 
		{
			log.warn("Unpatched iText found, cannot use glyph rendering");
			return false;
		} 
		catch (SecurityException e) 
		{
			throw new JRRuntimeException(e);
		}
	}
	
	public static boolean supported()
	{
		return PATCHED_ITEXT;
	}

	private ClassicPdfProducer itextPdfProducer;
	private PdfContentByte pdfContentByte;
	
	private boolean addActualText;	
	private PdfGlyphGraphics2D pdfGraphics2D;
	
	/**
	 * @deprecated Replaced by {@link #PdfGlyphRenderer(JasperReportsContext, boolean, boolean, boolean, boolean)}.
	 */
	public PdfGlyphRenderer(
		JasperReportsContext jasperReportsContext, 
		boolean ignoreMissingFont, 
		boolean addActualText
		)
	{
		this(
			jasperReportsContext, 
			ignoreMissingFont, 
			true,
			false,
			addActualText
			);
	}

	public PdfGlyphRenderer(
		JasperReportsContext jasperReportsContext, 
		boolean ignoreMissingFont, 
		boolean defaultIndentFirstLine,
		boolean defaultJustifyLastLine,
		boolean addActualText
		)
	{
		super(
			jasperReportsContext, 
			ignoreMissingFont,
			defaultIndentFirstLine,
			defaultJustifyLastLine
			);
		this.addActualText = addActualText;
	}

	@Override
	public void initialize(JRPdfExporter pdfExporter, PdfProducer pdfProducer, JRPrintText text,
			JRStyledText styledText, int offsetX, int offsetY)
	{
		if (!(pdfProducer instanceof ClassicPdfProducer))
		{
			throw new IllegalArgumentException("Only ClassicPdfProducer is supported");
		}
		super.initialize(pdfExporter, pdfProducer, text, styledText, offsetX, offsetY);
		
		itextPdfProducer = (ClassicPdfProducer) pdfProducer;
		pdfContentByte = itextPdfProducer.getPdfContentByte();
	}

	@Override
	public void render()
	{
		Locale locale = pdfExporter.getTextLocale(text);
		pdfGraphics2D = new PdfGlyphGraphics2D(pdfContentByte, pdfExporter, itextPdfProducer, locale);
		super.render();
		pdfGraphics2D.dispose();
	}
	
	
	@Override
	public void draw()
	{
<<<<<<< HEAD
		if (bulletChunk != null)
		{
			AttributedCharacterIterator bulletIterator = bulletChunk.getIterator();
			LineBreakMeasurer lineMeasurer = new LineBreakMeasurer(bulletIterator, getFontRenderContext());//grx.getFontRenderContext()

			TextLayout bulletLayout = 
				lineMeasurer.nextLayout(
					1000,
					bulletIterator.getEndIndex(),
					true
					);
			
			bulletLayout.draw(
				pdfGraphics2D, 
				x + drawPosX - bulletLayout.getVisibleAdvance() - 10, 
				y + topPadding + verticalAlignOffset + drawPosY
				);
		}

		if (addActualText)
=======
		boolean addText = addActualText && !itextPdfProducer.getContext().isTagged();
		if (addText)
>>>>>>> 17810285
		{
			PdfDictionary markedContentProps = new PdfDictionary();
			markedContentProps.put(PdfName.ACTUALTEXT, new PdfString(allText, PdfObject.TEXT_UNICODE));
			pdfContentByte.beginMarkedContentSequence(PdfName.SPAN, markedContentProps, true);
		}
		
		TabSegment segment = segments.get(segmentIndex);
		segment.layout.draw(
				pdfGraphics2D,
				x + drawPosX,// + leftPadding,
				y + topPadding + verticalAlignOffset + drawPosY
				);
		
		if (addText)
		{
			pdfContentByte.endMarkedContentSequence();
		}
		
		return;
	}

	@Override
	public boolean addActualText()
	{
		return addActualText;
	}
	

}<|MERGE_RESOLUTION|>--- conflicted
+++ resolved
@@ -150,7 +150,6 @@
 	@Override
 	public void draw()
 	{
-<<<<<<< HEAD
 		if (bulletChunk != null)
 		{
 			AttributedCharacterIterator bulletIterator = bulletChunk.getIterator();
@@ -170,11 +169,8 @@
 				);
 		}
 
-		if (addActualText)
-=======
 		boolean addText = addActualText && !itextPdfProducer.getContext().isTagged();
 		if (addText)
->>>>>>> 17810285
 		{
 			PdfDictionary markedContentProps = new PdfDictionary();
 			markedContentProps.put(PdfName.ACTUALTEXT, new PdfString(allText, PdfObject.TEXT_UNICODE));
