--- conflicted
+++ resolved
@@ -116,41 +116,6 @@
 		String paragraphText
 		)
 	{
-		if (bulletChunk != null)
-		{
-			ColumnText colText = new ColumnText(pdfContentByte);
-			colText.setSimpleColumn(
-				pdfExporter.getPhrase(bulletChunk, bulletText, text),
-				x + leftPadding,
-				yLine,
-				htmlListIndent + x + leftPadding - 10,
-				pdfExporter.getCurrentPageFormat().getPageHeight()
-					- y
-					- height
-					+ bottomPadding,
-				0,//text.getLineSpacingFactor(),// * text.getFont().getSize(),
-				Element.ALIGN_RIGHT
-				);
-
-			colText.setLeading(0, text.getLineSpacingFactor());// * text.getFont().getSize());
-			colText.setRunDirection(
-				text.getRunDirectionValue() == RunDirectionEnum.LTR
-				? PdfWriter.RUN_DIRECTION_LTR : PdfWriter.RUN_DIRECTION_RTL
-				);
-
-			try
-			{
-				colText.go();
-			}
-			catch (DocumentException e)
-			{
-				throw new JRRuntimeException(e);
-			}
-		}
-
-		bulletText = null;
-		bulletChunk = null;
-		
 		AttributedString paragraph = null;
 		
 		if (paragraphText == null)
@@ -176,17 +141,10 @@
 					);
 		}
 		
-<<<<<<< HEAD
-		ColumnText colText = new ColumnText(pdfContentByte);
-		colText.setSimpleColumn(
-			pdfExporter.getPhrase(paragraph, paragraphText, text),
-			htmlListIndent + x + leftPadding,
-=======
 		PdfPhrase phrase = pdfProducer.createPhrase();
 		pdfExporter.getPhrase(paragraph, paragraphText, text, phrase);
 		yLine = phrase.go(
-			x + leftPadding,
->>>>>>> 17810285
+			htmlListIndent + x + leftPadding,
 			yLine,
 			x + width - rightPadding,
 			pdfExporter.getCurrentPageFormat().getPageHeight()
@@ -200,6 +158,30 @@
 			text.getRunDirectionValue() == RunDirectionEnum.LTR
 				? TextDirection.LTR : TextDirection.RTL
 			);
+
+		if (bulletChunk != null)
+		{
+			phrase = pdfProducer.createPhrase();
+			pdfExporter.getPhrase(bulletChunk, bulletText, text, phrase);
+
+			yLine = phrase.go(
+				x + leftPadding,
+				yLine,
+				htmlListIndent + x + leftPadding - 10,
+				pdfExporter.getCurrentPageFormat().getPageHeight()
+					- y
+					- height
+					+ bottomPadding,
+					0,//text.getLineSpacingFactor(),// * text.getFont().getSize(),
+				text.getLineSpacingFactor(),
+				PdfTextAlignment.RIGHT,
+				TextDirection.LTR
+				);
+		}
+
+		bulletText = null;
+		bulletChunk = null;
+		
 	}
 
 
