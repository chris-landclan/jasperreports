--- conflicted
+++ resolved
@@ -485,15 +485,6 @@
 	 */
 	public static String getFontsXml(List<FontFamily> fontFamilies)
 	{
-<<<<<<< HEAD
-		StringBuilder sb = null;
-		
-		if (fontFamilies != null)
-		{
-			sb = new StringBuilder();
-			sb.append("<?xml version=\"1.0\" encoding=\"" + DEFAULT_ENCODING + "\"?>\n");
-			sb.append("<fontFamilies>\n");
-=======
 		if(fontFamilies != null)
 		{
 			FontExtensionsContainer extensions = new SimpleFontExtensionsContainer(fontFamilies, null);
@@ -509,23 +500,17 @@
 	public static String getFontExtensionsXml(FontExtensionsContainer extensions)
 	{
 		//FIXME use JRXmlWriteHelper
-		StringBuffer buffer = new StringBuffer();
-		buffer.append("<?xml version=\"1.0\" encoding=\"" + DEFAULT_ENCODING + "\"?>\n");
-		buffer.append("<fontFamilies>\n");
+		StringBuilder sb = new StringBuilder();
+		sb.append("<?xml version=\"1.0\" encoding=\"" + DEFAULT_ENCODING + "\"?>\n");
+		sb.append("<fontFamilies>\n");
 		
 		List<? extends FontFamily> fontFamilies = extensions.getFontFamilies();
 		if(fontFamilies != null)
 		{
->>>>>>> e57294af
 			for (FontFamily fontFamily : fontFamilies)
 			{
 				writeFontFamily(sb, fontFamily);
 			}
-<<<<<<< HEAD
-			sb.append("</fontFamilies>\n");
-			return sb.toString();
-=======
->>>>>>> e57294af
 		}
 		
 		List<? extends FontSet> fontSets = extensions.getFontSets();
@@ -533,12 +518,12 @@
 		{
 			for (FontSet fontSet : fontSets)
 			{
-				writeFontSet(buffer, fontSet);
-			}
-		}
-		
-		buffer.append("</fontFamilies>\n");
-		return buffer.toString();
+				writeFontSet(sb, fontSet);
+			}
+		}
+		
+		sb.append("</fontFamilies>\n");
+		return sb.toString();
 	}
 
 	/**
@@ -584,22 +569,7 @@
 				SimpleFontFamily simpleFontFamily = (SimpleFontFamily)fontFamily;
 				
 				Map<String, String> exportFonts = simpleFontFamily.getExportFonts();
-<<<<<<< HEAD
-				
-				if (exportFonts != null)
-				{
-					sb.append(indent + "<exportFonts>\n");
-					indent = "      ";
-					for(String key : exportFonts.keySet())
-					{
-						sb.append(indent + "<export key=\"" + key +"\">" + exportFonts.get(key) + "</export>\n");
-					}
-					indent = "    ";
-					sb.append(indent + "</exportFonts>\n");
-				}
-=======
-				writeExportFonts(buffer, indent, exportFonts);
->>>>>>> e57294af
+				writeExportFonts(sb, indent, exportFonts);
 				
 				Set<String> locales = simpleFontFamily.getLocales();
 				
@@ -625,18 +595,18 @@
 	}
 
 
-	protected static void writeExportFonts(StringBuffer buffer, String indent, 
+	protected static void writeExportFonts(StringBuilder sb, String indent, 
 			Map<String, String> exportFonts)
 	{
 		if(exportFonts != null)
 		{
-			buffer.append(indent + "<exportFonts>\n");
+			sb.append(indent + "<exportFonts>\n");
 			String newIndent = indent + "  ";
 			for(String key : exportFonts.keySet())
 			{
-				buffer.append(newIndent + "<export key=\"" + key +"\">" + exportFonts.get(key) + "</export>\n");
-			}
-			buffer.append(indent + "</exportFonts>\n");
+				sb.append(newIndent + "<export key=\"" + key +"\">" + exportFonts.get(key) + "</export>\n");
+			}
+			sb.append(indent + "</exportFonts>\n");
 		}
 	}
 	
@@ -690,7 +660,7 @@
 		}
 	}
 	
-	private static void writeFontSet(StringBuffer buffer, FontSet fontSet)
+	private static void writeFontSet(StringBuilder sb, FontSet fontSet)
 	{
 		if (fontSet == null)
 		{
@@ -705,14 +675,14 @@
 		}
 			
 		String indent = "  ";
-		buffer.append(indent + "<" + NODE_fontSet + " " + ATTRIBUTE_name + "=\"" + fontSet.getName() + "\""); 
-		buffer.append(">\n");
+		sb.append(indent + "<" + NODE_fontSet + " " + ATTRIBUTE_name + "=\"" + fontSet.getName() + "\""); 
+		sb.append(">\n");
 		indent = "    ";
 			
 		if(fontSet instanceof SimpleFontSet)
 		{
 			Map<String, String> exportFonts = ((SimpleFontSet) fontSet).getExportFonts();
-			writeExportFonts(buffer, indent, exportFonts);
+			writeExportFonts(sb, indent, exportFonts);
 		}
 			
 		List<FontSetFamily> families = fontSet.getFamilies();
@@ -720,15 +690,15 @@
 		{
 			for (FontSetFamily family : families)
 			{
-				writeFontSetFamily(buffer, indent, family);
+				writeFontSetFamily(sb, indent, family);
 			}
 		}
 			
 		indent = "  ";
-		buffer.append(indent + "</" + NODE_fontSet + ">\n\n");
-	}
-
-	private static void writeFontSetFamily(StringBuffer buffer, String indent, FontSetFamily family)
+		sb.append(indent + "</" + NODE_fontSet + ">\n\n");
+	}
+
+	private static void writeFontSetFamily(StringBuilder sb, String indent, FontSetFamily family)
 	{
 		if (family == null)
 		{
@@ -742,12 +712,12 @@
 			return;
 		}
 		
-		buffer.append(indent + "<" + NODE_family + " " + ATTRIBUTE_familyName + "=\"" + family.getFamilyName() + "\"");
+		sb.append(indent + "<" + NODE_family + " " + ATTRIBUTE_familyName + "=\"" + family.getFamilyName() + "\"");
 		if (family.isPrimary())
 		{
-			buffer.append(" " + ATTRIBUTE_primary + "=\"true\"");
-		}
-		buffer.append(">\n");
+			sb.append(" " + ATTRIBUTE_primary + "=\"true\"");
+		}
+		sb.append(">\n");
 		
 		String newIndent = indent + "  ";
 		List<String> includedScripts = family.getIncludedScripts();
@@ -755,14 +725,14 @@
 		{
 			for (String script : includedScripts)
 			{
-				buffer.append(newIndent);
-				buffer.append('<');
-				buffer.append(NODE_includedScript);
-				buffer.append('>');
-				buffer.append(script);
-				buffer.append("</");
-				buffer.append(NODE_includedScript);
-				buffer.append(">\n");
+				sb.append(newIndent);
+				sb.append('<');
+				sb.append(NODE_includedScript);
+				sb.append('>');
+				sb.append(script);
+				sb.append("</");
+				sb.append(NODE_includedScript);
+				sb.append(">\n");
 			}
 		}
 		
@@ -771,17 +741,17 @@
 		{
 			for (String script : excludedScripts)
 			{
-				buffer.append(newIndent);
-				buffer.append('<');
-				buffer.append(NODE_excludedScript);
-				buffer.append('>');
-				buffer.append(script);
-				buffer.append("</");
-				buffer.append(NODE_excludedScript);
-				buffer.append(">\n");
-			}
-		}
-		buffer.append(indent + "</" + NODE_family + ">\n");
+				sb.append(newIndent);
+				sb.append('<');
+				sb.append(NODE_excludedScript);
+				sb.append('>');
+				sb.append(script);
+				sb.append("</");
+				sb.append(NODE_excludedScript);
+				sb.append(">\n");
+			}
+		}
+		sb.append(indent + "</" + NODE_family + ">\n");
 	}
 
 
