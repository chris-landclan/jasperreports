--- conflicted
+++ resolved
@@ -49,11 +49,9 @@
  */
 public class JsonUtil {
 	
-<<<<<<< HEAD
 	private static final Log log = LogFactory.getLog(JsonUtil.class);
-=======
+	
 	public static final String EXCEPTION_MESSAGE_KEY_UNKNOWN_OPERATOR = "util.json.unknown.operator";
->>>>>>> db9f3479
 	
 	public static boolean evaluateJsonExpression(JsonNode contextNode, String attributeExpression) throws JRException {
 		
