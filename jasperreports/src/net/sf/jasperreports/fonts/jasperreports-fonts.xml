<?xml version="1.0" encoding="UTF-8"?>

<fontFamilies>

<<<<<<< HEAD
=======
	<fontFamily name="JasperReports Icons" visible="false">
		<normal>
			<ttf>net/sf/jasperreports/fonts/icons/icons.ttf</ttf>
			<svg>net/sf/jasperreports/fonts/icons/icons.svg</svg>
			<eot>net/sf/jasperreports/fonts/icons/icons.eot</eot>
			<woff>net/sf/jasperreports/fonts/icons/icons.woff</woff>
		</normal>
		<pdfEncoding>Identity-H</pdfEncoding>
		<pdfEmbedded>true</pdfEmbedded>
	</fontFamily>

>>>>>>> 72cc769e
	<!-- 
		Deprecated and no longer used. Kept for backward compatibility with persisted
		generated reports in JasperPrint or JRPXML format.
	-->
	<fontFamily name="Pictonic" visible="false">
		<normal>
			<ttf>net/sf/jasperreports/fonts/icons/icons.ttf</ttf>
			<svg>net/sf/jasperreports/fonts/icons/icons.svg</svg>
			<eot>net/sf/jasperreports/fonts/icons/icons.eot</eot>
			<woff>net/sf/jasperreports/fonts/icons/icons.woff</woff>
<<<<<<< HEAD
		</normal>
		<pdfEncoding>Identity-H</pdfEncoding>
		<pdfEmbedded>true</pdfEmbedded>
	</fontFamily>

	<fontFamily name="JasperReports Icons" visible="false">
		<normal>
			<ttf>net/sf/jasperreports/fonts/icons/icons.ttf</ttf>
			<svg>net/sf/jasperreports/fonts/icons/icons.svg</svg>
			<eot>net/sf/jasperreports/fonts/icons/icons.eot</eot>
			<woff>net/sf/jasperreports/fonts/icons/icons.woff</woff>
=======
>>>>>>> 72cc769e
		</normal>
		<pdfEncoding>Identity-H</pdfEncoding>
		<pdfEmbedded>true</pdfEmbedded>
	</fontFamily>

</fontFamilies><|MERGE_RESOLUTION|>--- conflicted
+++ resolved
@@ -2,8 +2,6 @@
 
 <fontFamilies>
 
-<<<<<<< HEAD
-=======
 	<fontFamily name="JasperReports Icons" visible="false">
 		<normal>
 			<ttf>net/sf/jasperreports/fonts/icons/icons.ttf</ttf>
@@ -15,7 +13,6 @@
 		<pdfEmbedded>true</pdfEmbedded>
 	</fontFamily>
 
->>>>>>> 72cc769e
 	<!-- 
 		Deprecated and no longer used. Kept for backward compatibility with persisted
 		generated reports in JasperPrint or JRPXML format.
@@ -26,20 +23,6 @@
 			<svg>net/sf/jasperreports/fonts/icons/icons.svg</svg>
 			<eot>net/sf/jasperreports/fonts/icons/icons.eot</eot>
 			<woff>net/sf/jasperreports/fonts/icons/icons.woff</woff>
-<<<<<<< HEAD
-		</normal>
-		<pdfEncoding>Identity-H</pdfEncoding>
-		<pdfEmbedded>true</pdfEmbedded>
-	</fontFamily>
-
-	<fontFamily name="JasperReports Icons" visible="false">
-		<normal>
-			<ttf>net/sf/jasperreports/fonts/icons/icons.ttf</ttf>
-			<svg>net/sf/jasperreports/fonts/icons/icons.svg</svg>
-			<eot>net/sf/jasperreports/fonts/icons/icons.eot</eot>
-			<woff>net/sf/jasperreports/fonts/icons/icons.woff</woff>
-=======
->>>>>>> 72cc769e
 		</normal>
 		<pdfEncoding>Identity-H</pdfEncoding>
 		<pdfEmbedded>true</pdfEmbedded>
