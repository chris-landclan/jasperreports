--- conflicted
+++ resolved
@@ -92,17 +92,10 @@
 		<text textHeight="52.382812" lineSpacingFactor="1.1640625" leadingOffset="-2.1225586">
 			<reportElement uuid="f35b7907-602b-4dad-b549-84e845974533" x="40" y="682" width="255" height="55" origin="5" srcId="7" printId="1"/>
 			<textContent><![CDATA[Column Footer
-<<<<<<< HEAD
-PC 4 CC 4 GC 1 PN 1 CN 1 RC 4
-pc 4 cc 4 gc 1 pn 1 cn 1 gn 2
-PC 4 CC 4 GC 1 PN 1 CN 1 RC 4
-pc 4 cc 4 gc 1 pn 1 cn 1 gn 2]]></textContent>
-=======
 PC 5 CC 5 GC 2 PN 1 CN 1 RC 5 five
 pc 5 cc 5 gc 2 pn 1 cn 1 gn 2
 PC 5 CC 5 GC 2 PN 1 CN 1 RC 5 five
 pc 5 cc 5 gc 2 pn 1 cn 1 gn 2]]></textContent>
->>>>>>> a4cd584b
 		</text>
 		<text textHeight="52.382812" lineSpacingFactor="1.1640625" leadingOffset="-2.1225586">
 			<reportElement uuid="e00cc028-794b-4457-a99b-5d85f848cc81" x="299" y="105" width="255" height="55" origin="3" srcId="4" printId="2"/>
@@ -115,17 +108,10 @@
 		<text textHeight="398.10938" lineSpacingFactor="1.1640625" leadingOffset="-2.1225586">
 			<reportElement uuid="5e4f773c-728d-428a-b5be-1dfbaf56eefc" x="299" y="160" width="255" height="398" origin="4" srcId="6" printId="2"/>
 			<textContent><![CDATA[Detail
-<<<<<<< HEAD
-PC 5 CC 1 GC 2 PN 1 CN 2 RC 5
-pc 5 cc 1 gc 2 pn 1 cn 2 gn 2
-PC 5 CC 1 GC 2 PN 1 CN 2 RC 5
-pc 5 cc 1 gc 2 pn 1 cn 2 gn 2
-=======
 PC 5 CC 5 GC 2 PN 1 CN 1 RC 5 five
 pc 5 cc 5 gc 2 pn 1 cn 1 gn 2
 PC 5 CC 5 GC 2 PN 1 CN 1 RC 5 five
 pc 5 cc 5 gc 2 pn 1 cn 1 gn 2
->>>>>>> a4cd584b
 m
 o
 r
@@ -163,62 +149,34 @@
 		<text textHeight="52.382812" lineSpacingFactor="1.1640625" leadingOffset="-2.1225586">
 			<reportElement uuid="23e9cfa7-4be4-4bdc-8835-b228e212b690" x="299" y="558" width="255" height="55" origin="4" srcId="5" printId="5"/>
 			<textContent><![CDATA[Detail
-<<<<<<< HEAD
-PC 6 CC 2 GC 3 PN 1 CN 2 RC 6
-pc 6 cc 2 gc 3 pn 1 cn 2 gn 2
-PC 6 CC 2 GC 3 PN 1 CN 2 RC 6
-pc 6 cc 2 gc 3 pn 1 cn 2 gn 2]]></textContent>
-=======
 PC 6 CC 1 GC 3 PN 1 CN 2 RC 6 six
 pc 6 cc 1 gc 3 pn 1 cn 2 gn 2
 PC 6 CC 1 GC 3 PN 1 CN 2 RC 6 six
 pc 6 cc 1 gc 3 pn 1 cn 2 gn 2]]></textContent>
->>>>>>> a4cd584b
 		</text>
 		<text textHeight="52.382812" lineSpacingFactor="1.1640625" leadingOffset="-2.1225586">
 			<reportElement uuid="66924081-7270-4248-9a74-af1165fc6a62" x="299" y="613" width="255" height="55" origin="1" srcId="2" printId="2"/>
 			<textContent><![CDATA[Group Footer
-<<<<<<< HEAD
-PC 6 CC 2 GC 3 PN 1 CN 2 RC 6
-pc 6 cc 2 gc 3 pn 1 cn 2 gn 2
-PC 6 CC 2 GC 3 PN 1 CN 2 RC 6
-pc 6 cc 2 gc 3 pn 1 cn 2 gn 2]]></textContent>
-=======
 PC 6 CC 1 GC 3 PN 1 CN 2 RC 6 six
 pc 6 cc 1 gc 3 pn 1 cn 2 gn 2
 PC 6 CC 1 GC 3 PN 1 CN 2 RC 6 six
 pc 6 cc 1 gc 3 pn 1 cn 2 gn 2]]></textContent>
->>>>>>> a4cd584b
 		</text>
 		<text textHeight="52.382812" lineSpacingFactor="1.1640625" leadingOffset="-2.1225586">
 			<reportElement uuid="f35b7907-602b-4dad-b549-84e845974533" x="299" y="682" width="255" height="55" origin="5" srcId="7" printId="2"/>
 			<textContent><![CDATA[Column Footer
-<<<<<<< HEAD
-PC 6 CC 2 GC 3 PN 1 CN 2 RC 6
-pc 6 cc 2 gc 3 pn 1 cn 2 gn 2
-PC 6 CC 2 GC 3 PN 1 CN 2 RC 6
-pc 6 cc 2 gc 3 pn 1 cn 2 gn 2]]></textContent>
-=======
 PC 6 CC 1 GC 3 PN 1 CN 2 RC 6 six
 pc 6 cc 1 gc 3 pn 1 cn 2 gn 2
 PC 6 CC 1 GC 3 PN 1 CN 2 RC 6 six
 pc 6 cc 1 gc 3 pn 1 cn 2 gn 2]]></textContent>
->>>>>>> a4cd584b
 		</text>
 		<text textHeight="52.382812" lineSpacingFactor="1.1640625" leadingOffset="-2.1225586">
 			<reportElement uuid="aabf77e6-13d0-405e-8843-827dd28bbf07" x="40" y="737" width="515" height="55" origin="6" srcId="8" printId="1"/>
 			<textContent><![CDATA[Page Footer
-<<<<<<< HEAD
-PC 6 CC 2 GC 3 PN 1 CN 2 RC 6
-pc 6 cc 2 gc 3 pn 1 cn 2 gn 2
-PC 6 CC 2 GC 3 PN 1 CN 2 RC 6
-pc 6 cc 2 gc 3 pn 1 cn 2 gn 2]]></textContent>
-=======
 PC 6 CC 1 GC 3 PN 1 CN 2 RC 6 six
 pc 6 cc 1 gc 3 pn 1 cn 2 gn 2
 PC 6 CC 1 GC 3 PN 1 CN 2 RC 6 six
 pc 6 cc 1 gc 3 pn 1 cn 2 gn 2]]></textContent>
->>>>>>> a4cd584b
 		</text>
 	</page>
 	<page>
