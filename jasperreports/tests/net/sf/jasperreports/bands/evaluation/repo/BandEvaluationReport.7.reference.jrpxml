<?xml version="1.0" encoding="UTF-8"?>
<jasperPrint xmlns="http://jasperreports.sourceforge.net/jasperreports/print" xmlns:xsi="http://www.w3.org/2001/XMLSchema-instance" xsi:schemaLocation="http://jasperreports.sourceforge.net/jasperreports/print http://jasperreports.sourceforge.net/xsd/jasperprint.xsd" name="BandEvaluationReport.7" pageWidth="595" pageHeight="842" topMargin="50" leftMargin="40" bottomMargin="50" rightMargin="40" locale="en_US" timezone="GMT">
	<property name="net.sf.jasperreports.export.xml.start.page.index" value="0"/>
	<property name="net.sf.jasperreports.export.xml.end.page.index" value="3"/>
	<property name="net.sf.jasperreports.export.xml.page.count" value="4"/>
	<origin group="dummy" band="groupHeader"/>
	<origin group="dummy" band="groupFooter"/>
	<origin band="pageHeader"/>
	<origin band="columnHeader"/>
	<origin band="detail"/>
	<origin band="columnFooter"/>
	<origin band="pageFooter"/>
	<style name="Sans_Normal" isDefault="true" fontName="DejaVu Sans Mono" fontSize="9" isBold="false" isItalic="false" isUnderline="false" isStrikeThrough="false">
		<pen lineWidth="0.0"/>
		<box>
			<pen lineWidth="0.1"/>
		</box>
	</style>
	<page>
		<text textHeight="52.382812" lineSpacingFactor="1.1640625" leadingOffset="-2.1225586">
			<reportElement uuid="7d9f1ec7-5136-40b5-a341-5b68632328ac" x="40" y="50" width="515" height="55" origin="2" srcId="4" printId="1"/>
			<textContent><![CDATA[Page Header
PC 0 CC 0 GC 0 PN 1 CN 1 RC 0 one
pc null cc null gc null pn null cn null gn null
PC 0 CC 0 GC 0 PN 1 CN 1 RC 0 one
pc null cc null gc null pn null cn null gn null]]></textContent>
		</text>
		<text textHeight="52.382812" lineSpacingFactor="1.1640625" leadingOffset="-2.1225586">
			<reportElement uuid="e00cc028-794b-4457-a99b-5d85f848cc81" x="40" y="105" width="255" height="55" origin="3" srcId="5" printId="1"/>
			<textContent><![CDATA[Column Header
PC 0 CC 0 GC 0 PN 1 CN 1 RC 0 one
pc null cc null gc null pn null cn null gn null
PC 0 CC 0 GC 0 PN 1 CN 1 RC 0 one
pc null cc null gc null pn null cn null gn null]]></textContent>
		</text>
		<text textHeight="52.382812" lineSpacingFactor="1.1640625" leadingOffset="-2.1225586">
			<reportElement uuid="66924081-7270-4248-9a74-af1165fc6a62" x="40" y="160" width="255" height="55" origin="0" srcId="1" printId="1"/>
			<textContent><![CDATA[Group Header
PC 0 CC 0 GC 0 PN 1 CN 1 RC 0 one
pc null cc null gc null pn null cn null gn null
PC 0 CC 0 GC 0 PN 1 CN 1 RC 0 one
pc null cc null gc null pn null cn null gn null]]></textContent>
		</text>
		<text textHeight="52.382812" lineSpacingFactor="1.1640625" leadingOffset="-2.1225586">
			<reportElement uuid="23e9cfa7-4be4-4bdc-8835-b228e212b690" x="40" y="215" width="255" height="55" origin="4" srcId="6" printId="1"/>
			<textContent><![CDATA[Detail
PC 1 CC 1 GC 1 PN 1 CN 1 RC 1 one
pc 1 cc 1 gc 1 pn 1 cn 1 gn 1
PC 1 CC 1 GC 1 PN 1 CN 1 RC 1 one
pc 1 cc 1 gc 1 pn 1 cn 1 gn 1]]></textContent>
		</text>
		<text textHeight="52.382812" lineSpacingFactor="1.1640625" leadingOffset="-2.1225586">
			<reportElement uuid="23e9cfa7-4be4-4bdc-8835-b228e212b690" x="40" y="270" width="255" height="55" origin="4" srcId="6" printId="2"/>
			<textContent><![CDATA[Detail
PC 2 CC 2 GC 2 PN 1 CN 1 RC 2 two
pc 2 cc 2 gc 2 pn 1 cn 1 gn 1
PC 2 CC 2 GC 2 PN 1 CN 1 RC 2 two
pc 2 cc 2 gc 2 pn 1 cn 1 gn 1]]></textContent>
		</text>
		<text textHeight="52.382812" lineSpacingFactor="1.1640625" leadingOffset="-2.1225586">
			<reportElement uuid="66924081-7270-4248-9a74-af1165fc6a62" x="40" y="325" width="255" height="55" origin="1" srcId="3" printId="1"/>
			<textContent><![CDATA[Group Footer
PC 2 CC 2 GC 2 PN 1 CN 1 RC 2 two
pc 2 cc 2 gc 2 pn 1 cn 1 gn 1
PC 2 CC 2 GC 2 PN 1 CN 1 RC 2 two
pc 2 cc 2 gc 2 pn 1 cn 1 gn 1]]></textContent>
		</text>
		<text textHeight="52.382812" lineSpacingFactor="1.1640625" leadingOffset="-2.1225586">
			<reportElement uuid="66924081-7270-4248-9a74-af1165fc6a62" x="40" y="380" width="255" height="55" origin="0" srcId="1" printId="2"/>
			<textContent><![CDATA[Group Header
PC 2 CC 2 GC 0 PN 1 CN 1 RC 2 three
pc 2 cc 2 gc null pn 1 cn 1 gn 1
PC 2 CC 2 GC 0 PN 1 CN 1 RC 2 three
pc 2 cc 2 gc null pn 1 cn 1 gn 1]]></textContent>
		</text>
		<text textHeight="52.382812" lineSpacingFactor="1.1640625" leadingOffset="-2.1225586">
			<reportElement uuid="23e9cfa7-4be4-4bdc-8835-b228e212b690" x="40" y="435" width="255" height="55" origin="4" srcId="6" printId="3"/>
			<textContent><![CDATA[Detail
PC 3 CC 3 GC 1 PN 1 CN 1 RC 3 three
pc 3 cc 3 gc 1 pn 1 cn 1 gn 2
PC 3 CC 3 GC 1 PN 1 CN 1 RC 3 three
pc 3 cc 3 gc 1 pn 1 cn 1 gn 2]]></textContent>
		</text>
		<text textHeight="52.382812" lineSpacingFactor="1.1640625" leadingOffset="-2.1225586">
			<reportElement uuid="23e9cfa7-4be4-4bdc-8835-b228e212b690" x="40" y="490" width="255" height="55" origin="4" srcId="6" printId="4"/>
			<textContent><![CDATA[Detail
PC 4 CC 4 GC 2 PN 1 CN 1 RC 4 four
pc 4 cc 4 gc 2 pn 1 cn 1 gn 2
PC 4 CC 4 GC 2 PN 1 CN 1 RC 4 four
pc 4 cc 4 gc 2 pn 1 cn 1 gn 2]]></textContent>
		</text>
		<text textHeight="52.382812" lineSpacingFactor="1.1640625" leadingOffset="-2.1225586">
			<reportElement uuid="66924081-7270-4248-9a74-af1165fc6a62" x="40" y="545" width="255" height="55" origin="1" srcId="3" printId="2"/>
			<textContent><![CDATA[Group Footer
PC 4 CC 4 GC 2 PN 1 CN 1 RC 4 four
pc 4 cc 4 gc 2 pn 1 cn 1 gn 2
PC 4 CC 4 GC 2 PN 1 CN 1 RC 4 four
pc 4 cc 4 gc 2 pn 1 cn 1 gn 2]]></textContent>
		</text>
		<text textHeight="52.382812" lineSpacingFactor="1.1640625" leadingOffset="-2.1225586">
			<reportElement uuid="f35b7907-602b-4dad-b549-84e845974533" x="40" y="682" width="255" height="55" origin="5" srcId="7" printId="1"/>
			<textContent><![CDATA[Column Footer
<<<<<<< HEAD
PC 4 CC 4 GC 2 PN 1 CN 1 RC 4
pc 4 cc 4 gc 2 pn 1 cn 1 gn 2
PC 4 CC 4 GC 2 PN 1 CN 1 RC 4
pc 4 cc 4 gc 2 pn 1 cn 1 gn 2]]></textContent>
=======
PC 4 CC 4 GC 0 PN 1 CN 1 RC 4 five
pc 4 cc 4 gc null pn 1 cn 1 gn 2
PC 4 CC 4 GC 0 PN 1 CN 1 RC 4 five
pc 4 cc 4 gc null pn 1 cn 1 gn 2]]></textContent>
>>>>>>> a4cd584b
		</text>
		<text textHeight="52.382812" lineSpacingFactor="1.1640625" leadingOffset="-2.1225586">
			<reportElement uuid="aabf77e6-13d0-405e-8843-827dd28bbf07" x="40" y="737" width="515" height="55" origin="6" srcId="8" printId="1"/>
			<textContent><![CDATA[Page Footer
<<<<<<< HEAD
PC 4 CC 4 GC 2 PN 1 CN 1 RC 4
pc 4 cc 4 gc 2 pn 1 cn 1 gn 2
PC 4 CC 4 GC 2 PN 1 CN 1 RC 4
pc 4 cc 4 gc 2 pn 1 cn 1 gn 2]]></textContent>
=======
PC 4 CC 4 GC 0 PN 1 CN 1 RC 4 five
pc 4 cc 4 gc null pn 1 cn 1 gn 2
PC 4 CC 4 GC 0 PN 1 CN 1 RC 4 five
pc 4 cc 4 gc null pn 1 cn 1 gn 2]]></textContent>
>>>>>>> a4cd584b
		</text>
	</page>
	<page>
		<text textHeight="52.382812" lineSpacingFactor="1.1640625" leadingOffset="-2.1225586">
			<reportElement uuid="7d9f1ec7-5136-40b5-a341-5b68632328ac" x="40" y="50" width="515" height="55" origin="2" srcId="4" printId="2"/>
			<textContent><![CDATA[Page Header
PC 0 CC 0 GC 0 PN 2 CN 1 RC 4 five
pc null cc null gc null pn 1 cn null gn 2
PC 0 CC 0 GC 0 PN 1 CN 1 RC 4 five
pc null cc null gc null pn 1 cn null gn 2]]></textContent>
		</text>
		<text textHeight="52.382812" lineSpacingFactor="1.1640625" leadingOffset="-2.1225586">
			<reportElement uuid="e00cc028-794b-4457-a99b-5d85f848cc81" x="40" y="105" width="255" height="55" origin="3" srcId="5" printId="2"/>
			<textContent><![CDATA[Column Header
PC 0 CC 0 GC 0 PN 2 CN 1 RC 4 five
pc null cc null gc null pn 1 cn null gn 2
PC 0 CC 0 GC 0 PN 1 CN 1 RC 4 five
pc null cc null gc null pn 1 cn null gn 2]]></textContent>
		</text>
		<text textHeight="513.35156" lineSpacingFactor="1.1640625" leadingOffset="-2.1225586">
			<reportElement uuid="5e4f773c-728d-428a-b5be-1dfbaf56eefc" x="40" y="160" width="255" height="522" origin="0" srcId="2" printId="2"/>
			<textContent><![CDATA[Group Header
<<<<<<< HEAD
PC 0 CC 0 GC 0 PN 2 CN 1 RC 4
pc null cc null gc null pn 1 cn null gn 2
PC 0 CC 0 GC 0 PN 1 CN 1 RC 4
pc null cc null gc null pn 1 cn null gn 2
=======
PC 4 CC 4 GC 0 PN 1 CN 1 RC 4 five
pc 4 cc 4 gc null pn 1 cn 1 gn 2
PC 4 CC 4 GC 0 PN 1 CN 1 RC 4 five
pc 4 cc 4 gc null pn 1 cn 1 gn 2
>>>>>>> a4cd584b
m
o
r
e
m
o
r
e
m
o
r
e
m
o
r
e
m
o
r
e
m
o
r
e
m
o
r
e
m
o
r
e
m
o
r
e
m
o
r
e
m
o
r
e
]]></textContent>
		</text>
		<text textHeight="52.382812" lineSpacingFactor="1.1640625" leadingOffset="-2.1225586">
			<reportElement uuid="f35b7907-602b-4dad-b549-84e845974533" x="40" y="682" width="255" height="55" origin="5" srcId="7" printId="2"/>
			<textContent><![CDATA[Column Footer
PC 0 CC 0 GC 0 PN 2 CN 1 RC 4 five
pc null cc null gc null pn 1 cn null gn 2
PC 0 CC 0 GC 0 PN 1 CN 1 RC 4 five
pc null cc null gc null pn 1 cn null gn 2]]></textContent>
		</text>
		<text textHeight="52.382812" lineSpacingFactor="1.1640625" leadingOffset="-2.1225586">
			<reportElement uuid="aabf77e6-13d0-405e-8843-827dd28bbf07" x="40" y="737" width="515" height="55" origin="6" srcId="8" printId="2"/>
			<textContent><![CDATA[Page Footer
PC 0 CC 0 GC 0 PN 2 CN 1 RC 4 five
pc null cc null gc null pn 1 cn null gn 2
PC 0 CC 0 GC 0 PN 1 CN 1 RC 4 five
pc null cc null gc null pn 1 cn null gn 2]]></textContent>
		</text>
	</page>
	<page>
		<text textHeight="52.382812" lineSpacingFactor="1.1640625" leadingOffset="-2.1225586">
			<reportElement uuid="7d9f1ec7-5136-40b5-a341-5b68632328ac" x="40" y="50" width="515" height="55" origin="2" srcId="4" printId="3"/>
			<textContent><![CDATA[Page Header
PC 0 CC 0 GC 0 PN 3 CN 1 RC 4 five
pc null cc null gc null pn 1 cn null gn 2
PC 0 CC 0 GC 0 PN 2 CN 1 RC 4 five
pc null cc null gc null pn 1 cn null gn 2]]></textContent>
		</text>
		<text textHeight="52.382812" lineSpacingFactor="1.1640625" leadingOffset="-2.1225586">
			<reportElement uuid="e00cc028-794b-4457-a99b-5d85f848cc81" x="40" y="105" width="255" height="55" origin="3" srcId="5" printId="3"/>
			<textContent><![CDATA[Column Header
PC 0 CC 0 GC 0 PN 3 CN 1 RC 4 five
pc null cc null gc null pn 1 cn null gn 2
PC 0 CC 0 GC 0 PN 2 CN 1 RC 4 five
pc null cc null gc null pn 1 cn null gn 2]]></textContent>
		</text>
		<text textHeight="94.28906" lineSpacingFactor="1.1640625" leadingOffset="-2.1225586">
			<reportElement uuid="5e4f773c-728d-428a-b5be-1dfbaf56eefc" x="40" y="160" width="255" height="94" origin="0" srcId="2" printId="3"/>
			<textContent><![CDATA[m
o
r
e
m
o
r
e
more.]]></textContent>
		</text>
		<text textHeight="52.382812" lineSpacingFactor="1.1640625" leadingOffset="-2.1225586">
			<reportElement uuid="23e9cfa7-4be4-4bdc-8835-b228e212b690" x="40" y="254" width="255" height="55" origin="4" srcId="6" printId="5"/>
			<textContent><![CDATA[Detail
PC 1 CC 1 GC 1 PN 3 CN 1 RC 5 five
pc 1 cc 1 gc 1 pn 2 cn 1 gn 3
PC 1 CC 1 GC 1 PN 3 CN 1 RC 5 five
pc 1 cc 1 gc 1 pn 2 cn 1 gn 3]]></textContent>
		</text>
		<text textHeight="52.382812" lineSpacingFactor="1.1640625" leadingOffset="-2.1225586">
			<reportElement uuid="23e9cfa7-4be4-4bdc-8835-b228e212b690" x="40" y="309" width="255" height="55" origin="4" srcId="6" printId="6"/>
			<textContent><![CDATA[Detail
PC 2 CC 2 GC 2 PN 3 CN 1 RC 6 six
pc 2 cc 2 gc 2 pn 2 cn 1 gn 3
PC 2 CC 2 GC 2 PN 3 CN 1 RC 6 six
pc 2 cc 2 gc 2 pn 2 cn 1 gn 3]]></textContent>
		</text>
		<text textHeight="52.382812" lineSpacingFactor="1.1640625" leadingOffset="-2.1225586">
			<reportElement uuid="66924081-7270-4248-9a74-af1165fc6a62" x="40" y="364" width="255" height="55" origin="1" srcId="3" printId="3"/>
			<textContent><![CDATA[Group Footer
PC 2 CC 2 GC 2 PN 3 CN 1 RC 6 six
pc 2 cc 2 gc 2 pn 2 cn 1 gn 3
PC 2 CC 2 GC 2 PN 3 CN 1 RC 6 six
pc 2 cc 2 gc 2 pn 2 cn 1 gn 3]]></textContent>
		</text>
		<text textHeight="52.382812" lineSpacingFactor="1.1640625" leadingOffset="-2.1225586">
			<reportElement uuid="66924081-7270-4248-9a74-af1165fc6a62" x="40" y="419" width="255" height="55" origin="0" srcId="1" printId="3"/>
			<textContent><![CDATA[Group Header
PC 2 CC 2 GC 0 PN 3 CN 1 RC 6 seven
pc 2 cc 2 gc null pn 2 cn 1 gn 3
PC 2 CC 2 GC 0 PN 3 CN 1 RC 6 seven
pc 2 cc 2 gc null pn 2 cn 1 gn 3]]></textContent>
		</text>
		<text textHeight="52.382812" lineSpacingFactor="1.1640625" leadingOffset="-2.1225586">
			<reportElement uuid="23e9cfa7-4be4-4bdc-8835-b228e212b690" x="40" y="474" width="255" height="55" origin="4" srcId="6" printId="7"/>
			<textContent><![CDATA[Detail
PC 3 CC 3 GC 1 PN 3 CN 1 RC 7 seven
pc 3 cc 3 gc 1 pn 2 cn 1 gn 4
PC 3 CC 3 GC 1 PN 3 CN 1 RC 7 seven
pc 3 cc 3 gc 1 pn 2 cn 1 gn 4]]></textContent>
		</text>
		<text textHeight="52.382812" lineSpacingFactor="1.1640625" leadingOffset="-2.1225586">
			<reportElement uuid="23e9cfa7-4be4-4bdc-8835-b228e212b690" x="40" y="529" width="255" height="55" origin="4" srcId="6" printId="8"/>
			<textContent><![CDATA[Detail
PC 4 CC 4 GC 2 PN 3 CN 1 RC 8 eight
pc 4 cc 4 gc 2 pn 2 cn 1 gn 4
PC 4 CC 4 GC 2 PN 3 CN 1 RC 8 eight
pc 4 cc 4 gc 2 pn 2 cn 1 gn 4]]></textContent>
		</text>
		<text textHeight="52.382812" lineSpacingFactor="1.1640625" leadingOffset="-2.1225586">
			<reportElement uuid="66924081-7270-4248-9a74-af1165fc6a62" x="40" y="584" width="255" height="55" origin="1" srcId="3" printId="4"/>
			<textContent><![CDATA[Group Footer
PC 4 CC 4 GC 2 PN 3 CN 1 RC 8 eight
pc 4 cc 4 gc 2 pn 2 cn 1 gn 4
PC 4 CC 4 GC 2 PN 3 CN 1 RC 8 eight
pc 4 cc 4 gc 2 pn 2 cn 1 gn 4]]></textContent>
		</text>
		<text textHeight="52.382812" lineSpacingFactor="1.1640625" leadingOffset="-2.1225586">
			<reportElement uuid="f35b7907-602b-4dad-b549-84e845974533" x="40" y="682" width="255" height="55" origin="5" srcId="7" printId="3"/>
			<textContent><![CDATA[Column Footer
PC 4 CC 4 GC 2 PN 3 CN 1 RC 8 eight
pc 4 cc 4 gc 2 pn 2 cn 1 gn 4
PC 4 CC 4 GC 2 PN 3 CN 1 RC 8 eight
pc 4 cc 4 gc 2 pn 2 cn 1 gn 4]]></textContent>
		</text>
		<text textHeight="52.382812" lineSpacingFactor="1.1640625" leadingOffset="-2.1225586">
			<reportElement uuid="aabf77e6-13d0-405e-8843-827dd28bbf07" x="40" y="737" width="515" height="55" origin="6" srcId="8" printId="3"/>
			<textContent><![CDATA[Page Footer
PC 4 CC 4 GC 2 PN 3 CN 1 RC 8 eight
pc 4 cc 4 gc 2 pn 2 cn 1 gn 4
PC 4 CC 4 GC 2 PN 3 CN 1 RC 8 eight
pc 4 cc 4 gc 2 pn 2 cn 1 gn 4]]></textContent>
		</text>
	</page>
	<page>
		<text textHeight="52.382812" lineSpacingFactor="1.1640625" leadingOffset="-2.1225586">
			<reportElement uuid="7d9f1ec7-5136-40b5-a341-5b68632328ac" x="40" y="50" width="515" height="55" origin="2" srcId="4" printId="4"/>
			<textContent><![CDATA[Page Header
PC 0 CC 0 GC 0 PN 4 CN 1 RC 8 nine
pc null cc null gc null pn 2 cn null gn 4
PC 0 CC 0 GC 0 PN 3 CN 1 RC 8 nine
pc null cc null gc null pn 2 cn null gn 4]]></textContent>
		</text>
		<text textHeight="52.382812" lineSpacingFactor="1.1640625" leadingOffset="-2.1225586">
			<reportElement uuid="e00cc028-794b-4457-a99b-5d85f848cc81" x="40" y="105" width="255" height="55" origin="3" srcId="5" printId="4"/>
			<textContent><![CDATA[Column Header
PC 0 CC 0 GC 0 PN 4 CN 1 RC 8 nine
pc null cc null gc null pn 2 cn null gn 4
PC 0 CC 0 GC 0 PN 3 CN 1 RC 8 nine
pc null cc null gc null pn 2 cn null gn 4]]></textContent>
		</text>
		<text textHeight="52.382812" lineSpacingFactor="1.1640625" leadingOffset="-2.1225586">
			<reportElement uuid="66924081-7270-4248-9a74-af1165fc6a62" x="40" y="160" width="255" height="55" origin="0" srcId="1" printId="4"/>
			<textContent><![CDATA[Group Header
PC 0 CC 0 GC 0 PN 4 CN 1 RC 8 nine
pc null cc null gc null pn 2 cn null gn 4
PC 0 CC 0 GC 0 PN 3 CN 1 RC 8 nine
pc null cc null gc null pn 2 cn null gn 4]]></textContent>
		</text>
		<text textHeight="52.382812" lineSpacingFactor="1.1640625" leadingOffset="-2.1225586">
			<reportElement uuid="23e9cfa7-4be4-4bdc-8835-b228e212b690" x="40" y="215" width="255" height="55" origin="4" srcId="6" printId="9"/>
			<textContent><![CDATA[Detail
PC 1 CC 1 GC 1 PN 4 CN 1 RC 9 nine
pc 1 cc 1 gc 1 pn 3 cn 1 gn 5
PC 1 CC 1 GC 1 PN 4 CN 1 RC 9 nine
pc 1 cc 1 gc 1 pn 3 cn 1 gn 5]]></textContent>
		</text>
		<text textHeight="52.382812" lineSpacingFactor="1.1640625" leadingOffset="-2.1225586">
			<reportElement uuid="23e9cfa7-4be4-4bdc-8835-b228e212b690" x="40" y="270" width="255" height="55" origin="4" srcId="6" printId="10"/>
			<textContent><![CDATA[Detail
PC 2 CC 2 GC 2 PN 4 CN 1 RC 10 ten
pc 2 cc 2 gc 2 pn 3 cn 1 gn 5
PC 2 CC 2 GC 2 PN 4 CN 1 RC 10 ten
pc 2 cc 2 gc 2 pn 3 cn 1 gn 5]]></textContent>
		</text>
		<text textHeight="52.382812" lineSpacingFactor="1.1640625" leadingOffset="-2.1225586">
			<reportElement uuid="66924081-7270-4248-9a74-af1165fc6a62" x="40" y="325" width="255" height="55" origin="1" srcId="3" printId="5"/>
			<textContent><![CDATA[Group Footer
PC 2 CC 2 GC 2 PN 4 CN 1 RC 10 ten
pc 2 cc 2 gc 2 pn 3 cn 1 gn 5
PC 2 CC 2 GC 2 PN 4 CN 1 RC 10 ten
pc 2 cc 2 gc 2 pn 3 cn 1 gn 5]]></textContent>
		</text>
		<text textHeight="52.382812" lineSpacingFactor="1.1640625" leadingOffset="-2.1225586">
			<reportElement uuid="66924081-7270-4248-9a74-af1165fc6a62" x="40" y="380" width="255" height="55" origin="0" srcId="1" printId="5"/>
			<textContent><![CDATA[Group Header
PC 2 CC 2 GC 0 PN 4 CN 1 RC 10 eleven
pc 2 cc 2 gc null pn 3 cn 1 gn 5
PC 2 CC 2 GC 0 PN 4 CN 1 RC 10 eleven
pc 2 cc 2 gc null pn 3 cn 1 gn 5]]></textContent>
		</text>
		<text textHeight="52.382812" lineSpacingFactor="1.1640625" leadingOffset="-2.1225586">
			<reportElement uuid="23e9cfa7-4be4-4bdc-8835-b228e212b690" x="40" y="435" width="255" height="55" origin="4" srcId="6" printId="11"/>
			<textContent><![CDATA[Detail
PC 3 CC 3 GC 1 PN 4 CN 1 RC 11 eleven
pc 3 cc 3 gc 1 pn 3 cn 1 gn 6
PC 3 CC 3 GC 1 PN 4 CN 1 RC 11 eleven
pc 3 cc 3 gc 1 pn 3 cn 1 gn 6]]></textContent>
		</text>
		<text textHeight="52.382812" lineSpacingFactor="1.1640625" leadingOffset="-2.1225586">
			<reportElement uuid="23e9cfa7-4be4-4bdc-8835-b228e212b690" x="40" y="490" width="255" height="55" origin="4" srcId="6" printId="12"/>
			<textContent><![CDATA[Detail
PC 4 CC 4 GC 2 PN 4 CN 1 RC 12 twelve
pc 4 cc 4 gc 2 pn 3 cn 1 gn 6
PC 4 CC 4 GC 2 PN 4 CN 1 RC 12 twelve
pc 4 cc 4 gc 2 pn 3 cn 1 gn 6]]></textContent>
		</text>
		<text textHeight="52.382812" lineSpacingFactor="1.1640625" leadingOffset="-2.1225586">
			<reportElement uuid="66924081-7270-4248-9a74-af1165fc6a62" x="40" y="545" width="255" height="55" origin="1" srcId="3" printId="6"/>
			<textContent><![CDATA[Group Footer
PC 4 CC 4 GC 2 PN 4 CN 1 RC 12 twelve
pc 4 cc 4 gc 2 pn 3 cn 1 gn 6
PC 4 CC 4 GC 2 PN 4 CN 1 RC 12 twelve
pc 4 cc 4 gc 2 pn 3 cn 1 gn 6]]></textContent>
		</text>
		<text textHeight="52.382812" lineSpacingFactor="1.1640625" leadingOffset="-2.1225586">
			<reportElement uuid="f35b7907-602b-4dad-b549-84e845974533" x="40" y="682" width="255" height="55" origin="5" srcId="7" printId="4"/>
			<textContent><![CDATA[Column Footer
PC 4 CC 4 GC 2 PN 4 CN 1 RC 12 twelve
pc 4 cc 4 gc 2 pn 3 cn 1 gn 6
PC 4 CC 4 GC 2 PN 4 CN 1 RC 12 twelve
pc 4 cc 4 gc 2 pn 3 cn 1 gn 6]]></textContent>
		</text>
		<text textHeight="52.382812" lineSpacingFactor="1.1640625" leadingOffset="-2.1225586">
			<reportElement uuid="aabf77e6-13d0-405e-8843-827dd28bbf07" x="40" y="737" width="515" height="55" origin="6" srcId="8" printId="4"/>
			<textContent><![CDATA[Page Footer
PC 4 CC 4 GC 2 PN 4 CN 1 RC 12 twelve
pc 4 cc 4 gc 2 pn 3 cn 1 gn 6
PC 4 CC 4 GC 2 PN 4 CN 1 RC 12 twelve
pc 4 cc 4 gc 2 pn 3 cn 1 gn 6]]></textContent>
		</text>
	</page>
</jasperPrint><|MERGE_RESOLUTION|>--- conflicted
+++ resolved
@@ -100,32 +100,18 @@
 		<text textHeight="52.382812" lineSpacingFactor="1.1640625" leadingOffset="-2.1225586">
 			<reportElement uuid="f35b7907-602b-4dad-b549-84e845974533" x="40" y="682" width="255" height="55" origin="5" srcId="7" printId="1"/>
 			<textContent><![CDATA[Column Footer
-<<<<<<< HEAD
-PC 4 CC 4 GC 2 PN 1 CN 1 RC 4
-pc 4 cc 4 gc 2 pn 1 cn 1 gn 2
-PC 4 CC 4 GC 2 PN 1 CN 1 RC 4
-pc 4 cc 4 gc 2 pn 1 cn 1 gn 2]]></textContent>
-=======
 PC 4 CC 4 GC 0 PN 1 CN 1 RC 4 five
 pc 4 cc 4 gc null pn 1 cn 1 gn 2
 PC 4 CC 4 GC 0 PN 1 CN 1 RC 4 five
 pc 4 cc 4 gc null pn 1 cn 1 gn 2]]></textContent>
->>>>>>> a4cd584b
 		</text>
 		<text textHeight="52.382812" lineSpacingFactor="1.1640625" leadingOffset="-2.1225586">
 			<reportElement uuid="aabf77e6-13d0-405e-8843-827dd28bbf07" x="40" y="737" width="515" height="55" origin="6" srcId="8" printId="1"/>
 			<textContent><![CDATA[Page Footer
-<<<<<<< HEAD
-PC 4 CC 4 GC 2 PN 1 CN 1 RC 4
-pc 4 cc 4 gc 2 pn 1 cn 1 gn 2
-PC 4 CC 4 GC 2 PN 1 CN 1 RC 4
-pc 4 cc 4 gc 2 pn 1 cn 1 gn 2]]></textContent>
-=======
 PC 4 CC 4 GC 0 PN 1 CN 1 RC 4 five
 pc 4 cc 4 gc null pn 1 cn 1 gn 2
 PC 4 CC 4 GC 0 PN 1 CN 1 RC 4 five
 pc 4 cc 4 gc null pn 1 cn 1 gn 2]]></textContent>
->>>>>>> a4cd584b
 		</text>
 	</page>
 	<page>
@@ -148,17 +134,10 @@
 		<text textHeight="513.35156" lineSpacingFactor="1.1640625" leadingOffset="-2.1225586">
 			<reportElement uuid="5e4f773c-728d-428a-b5be-1dfbaf56eefc" x="40" y="160" width="255" height="522" origin="0" srcId="2" printId="2"/>
 			<textContent><![CDATA[Group Header
-<<<<<<< HEAD
-PC 0 CC 0 GC 0 PN 2 CN 1 RC 4
-pc null cc null gc null pn 1 cn null gn 2
-PC 0 CC 0 GC 0 PN 1 CN 1 RC 4
-pc null cc null gc null pn 1 cn null gn 2
-=======
 PC 4 CC 4 GC 0 PN 1 CN 1 RC 4 five
 pc 4 cc 4 gc null pn 1 cn 1 gn 2
 PC 4 CC 4 GC 0 PN 1 CN 1 RC 4 five
 pc 4 cc 4 gc null pn 1 cn 1 gn 2
->>>>>>> a4cd584b
 m
 o
 r
