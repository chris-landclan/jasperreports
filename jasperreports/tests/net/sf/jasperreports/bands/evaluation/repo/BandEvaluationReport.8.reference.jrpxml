--- conflicted
+++ resolved
@@ -267,43 +267,25 @@
 		<text textHeight="52.382812" lineSpacingFactor="1.1640625" leadingOffset="-2.1225586">
 			<reportElement uuid="7d9f1ec7-5136-40b5-a341-5b68632328ac" x="40" y="50" width="515" height="55" origin="2" srcId="4" printId="4"/>
 			<textContent><![CDATA[Page Header
-<<<<<<< HEAD
-PC 0 CC 0 GC 2 PN 4 CN 1 RC 6
-pc null cc null gc 2 pn 2 cn null gn 3
-PC 2 CC 2 GC 2 PN 3 CN 1 RC 6
-=======
 PC 2 CC 2 GC 2 PN 4 CN 1 RC 6 six
 pc 2 cc 2 gc 2 pn 2 cn 1 gn 3
 PC 2 CC 2 GC 2 PN 3 CN 1 RC 6 six
->>>>>>> a4cd584b
 pc 2 cc 2 gc 2 pn 2 cn 1 gn 3]]></textContent>
 		</text>
 		<text textHeight="52.382812" lineSpacingFactor="1.1640625" leadingOffset="-2.1225586">
 			<reportElement uuid="e00cc028-794b-4457-a99b-5d85f848cc81" x="40" y="105" width="255" height="55" origin="3" srcId="5" printId="4"/>
 			<textContent><![CDATA[Column Header
-<<<<<<< HEAD
-PC 0 CC 0 GC 2 PN 4 CN 1 RC 6
-pc null cc null gc 2 pn 2 cn null gn 3
-PC 2 CC 2 GC 2 PN 3 CN 1 RC 6
-=======
 PC 2 CC 2 GC 2 PN 4 CN 1 RC 6 six
 pc 2 cc 2 gc 2 pn 2 cn 1 gn 3
 PC 2 CC 2 GC 2 PN 3 CN 1 RC 6 six
->>>>>>> a4cd584b
 pc 2 cc 2 gc 2 pn 2 cn 1 gn 3]]></textContent>
 		</text>
 		<text textHeight="52.382812" lineSpacingFactor="1.1640625" leadingOffset="-2.1225586">
 			<reportElement uuid="66924081-7270-4248-9a74-af1165fc6a62" x="40" y="160" width="255" height="55" origin="1" srcId="3" printId="3"/>
 			<textContent><![CDATA[Group Footer
-<<<<<<< HEAD
-PC 0 CC 0 GC 2 PN 4 CN 1 RC 6
-pc null cc null gc 2 pn 2 cn null gn 3
-PC 2 CC 2 GC 2 PN 3 CN 1 RC 6
-=======
 PC 2 CC 2 GC 2 PN 4 CN 1 RC 6 six
 pc 2 cc 2 gc 2 pn 2 cn 1 gn 3
 PC 2 CC 2 GC 2 PN 3 CN 1 RC 6 six
->>>>>>> a4cd584b
 pc 2 cc 2 gc 2 pn 2 cn 1 gn 3]]></textContent>
 		</text>
 		<text textHeight="52.382812" lineSpacingFactor="1.1640625" leadingOffset="-2.1225586">
