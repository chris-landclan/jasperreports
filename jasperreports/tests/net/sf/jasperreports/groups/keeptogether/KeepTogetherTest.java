/*
 * JasperReports - Free Java Reporting Library.
 * Copyright (C) 2001 - 2016 TIBCO Software Inc. All rights reserved.
 * http://www.jaspersoft.com
 *
 * Unless you have purchased a commercial license agreement from Jaspersoft,
 * the following license terms apply:
 *
 * This program is part of JasperReports.
 *
 * JasperReports is free software: you can redistribute it and/or modify
 * it under the terms of the GNU Lesser General Public License as published by
 * the Free Software Foundation, either version 3 of the License, or
 * (at your option) any later version.
 *
 * JasperReports is distributed in the hope that it will be useful,
 * but WITHOUT ANY WARRANTY; without even the implied warranty of
 * MERCHANTABILITY or FITNESS FOR A PARTICULAR PURPOSE. See the
 * GNU Lesser General Public License for more details.
 *
 * You should have received a copy of the GNU Lesser General Public License
 * along with JasperReports. If not, see <http://www.gnu.org/licenses/>.
 */
package net.sf.jasperreports.groups.keeptogether;

import java.io.IOException;
import java.security.NoSuchAlgorithmException;

import org.testng.annotations.Test;

import net.sf.jasperreports.engine.JRException;
import net.sf.jasperreports.groups.AbstractGroupTest;

/**
 * @author Teodor Danciu (teodord@users.sourceforge.net)
 */
public class KeepTogetherTest extends AbstractGroupTest
{
	@Test
	public void testReports() throws JRException, NoSuchAlgorithmException, IOException
<<<<<<< HEAD
	{
		HashMap<String, Object> params = new HashMap<String, Object>();
		params.put(JRParameter.REPORT_LOCALE, Locale.US);
		params.put(JRParameter.REPORT_TIME_ZONE, TimeZone.getTimeZone("GMT"));
		
		for (int i = 1; i <= 33; i++)
		{
			String jrxmlFileName = "net/sf/jasperreports/groups/keeptogether/repo/KeepTogetherReport." + i + ".jrxml";
			
			JasperReport report = compileReport(jrxmlFileName);
			
			JasperPrint print = fillManager.fill(report, params);
			assert !print.getPages().isEmpty();
			
			String xmlExportDigest = xmlExportDigest(print);
			log.debug("Plain report got " + xmlExportDigest);
			
			String referenceXmlExportDigest = getFileDigest("net/sf/jasperreports/groups/keeptogether/repo/KeepTogetherReport." + i + ".reference.jrpxml");
			
			assert xmlExportDigest.equals(referenceXmlExportDigest);
		}
	}

	protected JasperReport compileReport(String jrxmlFileName) throws JRException, IOException
	{
		InputStream jrxmlInput = JRLoader.getResourceInputStream(jrxmlFileName);
		JasperDesign design;
		try
		{
			design = JRXmlLoader.load(jrxmlInput);
		}
		finally
		{
			jrxmlInput.close();
		}
		
		return JasperCompileManager.compileReport(design);
	}

	protected String getFileDigest(String fileName) throws JRException, NoSuchAlgorithmException
	{
		byte[] bytes = JRLoader.loadBytesFromResource(fileName);
		MessageDigest messageDigest = MessageDigest.getInstance("SHA-1");
		messageDigest.update(bytes);
		String digest = toDigestString(messageDigest);
		log.debug("Reference report digest is " + digest);
		return digest;
	}
	
	protected String xmlExportDigest(JasperPrint print) 
			throws NoSuchAlgorithmException, FileNotFoundException, JRException, IOException
	{
		File outputFile = createXmlOutputFile();
		log.debug("XML export output at " + outputFile.getAbsolutePath());
		
		MessageDigest digest = MessageDigest.getInstance("SHA-1");
		FileOutputStream output = new FileOutputStream(outputFile);
		try
		{
			DigestOutputStream out = new DigestOutputStream(output, digest);
			xmlExport(print, out);
		}
		finally
		{
			output.close();
		}
		
		return toDigestString(digest);
	}

	protected String toDigestString(MessageDigest digest)
	{
		byte[] digestBytes = digest.digest();
		StringBuilder digestString = new StringBuilder(digestBytes.length * 2);
		for (byte b : digestBytes)
		{
			digestString.append(String.format("%02x", b));
		}
		return digestString.toString();
	}
	
	protected File createXmlOutputFile() throws IOException
	{
		String outputDirPath = System.getProperty("xmlOutputDir");
		File outputFile;
		if (outputDirPath == null)
		{
			outputFile = File.createTempFile("jr_tests_", ".jrpxml");
		}
		else
		{
			File outputDir = new File(outputDirPath);
			outputFile = File.createTempFile("jr_tests_", ".jrpxml", outputDir);
		}
		
		return outputFile;
	}

	protected void xmlExport(JasperPrint print, OutputStream out) throws JRException, IOException
=======
>>>>>>> 2d5695e7
	{
		testReports("net/sf/jasperreports/groups/keeptogether/repo", "KeepTogetherReport", 36);
	}
}<|MERGE_RESOLUTION|>--- conflicted
+++ resolved
@@ -38,108 +38,6 @@
 {
 	@Test
 	public void testReports() throws JRException, NoSuchAlgorithmException, IOException
-<<<<<<< HEAD
-	{
-		HashMap<String, Object> params = new HashMap<String, Object>();
-		params.put(JRParameter.REPORT_LOCALE, Locale.US);
-		params.put(JRParameter.REPORT_TIME_ZONE, TimeZone.getTimeZone("GMT"));
-		
-		for (int i = 1; i <= 33; i++)
-		{
-			String jrxmlFileName = "net/sf/jasperreports/groups/keeptogether/repo/KeepTogetherReport." + i + ".jrxml";
-			
-			JasperReport report = compileReport(jrxmlFileName);
-			
-			JasperPrint print = fillManager.fill(report, params);
-			assert !print.getPages().isEmpty();
-			
-			String xmlExportDigest = xmlExportDigest(print);
-			log.debug("Plain report got " + xmlExportDigest);
-			
-			String referenceXmlExportDigest = getFileDigest("net/sf/jasperreports/groups/keeptogether/repo/KeepTogetherReport." + i + ".reference.jrpxml");
-			
-			assert xmlExportDigest.equals(referenceXmlExportDigest);
-		}
-	}
-
-	protected JasperReport compileReport(String jrxmlFileName) throws JRException, IOException
-	{
-		InputStream jrxmlInput = JRLoader.getResourceInputStream(jrxmlFileName);
-		JasperDesign design;
-		try
-		{
-			design = JRXmlLoader.load(jrxmlInput);
-		}
-		finally
-		{
-			jrxmlInput.close();
-		}
-		
-		return JasperCompileManager.compileReport(design);
-	}
-
-	protected String getFileDigest(String fileName) throws JRException, NoSuchAlgorithmException
-	{
-		byte[] bytes = JRLoader.loadBytesFromResource(fileName);
-		MessageDigest messageDigest = MessageDigest.getInstance("SHA-1");
-		messageDigest.update(bytes);
-		String digest = toDigestString(messageDigest);
-		log.debug("Reference report digest is " + digest);
-		return digest;
-	}
-	
-	protected String xmlExportDigest(JasperPrint print) 
-			throws NoSuchAlgorithmException, FileNotFoundException, JRException, IOException
-	{
-		File outputFile = createXmlOutputFile();
-		log.debug("XML export output at " + outputFile.getAbsolutePath());
-		
-		MessageDigest digest = MessageDigest.getInstance("SHA-1");
-		FileOutputStream output = new FileOutputStream(outputFile);
-		try
-		{
-			DigestOutputStream out = new DigestOutputStream(output, digest);
-			xmlExport(print, out);
-		}
-		finally
-		{
-			output.close();
-		}
-		
-		return toDigestString(digest);
-	}
-
-	protected String toDigestString(MessageDigest digest)
-	{
-		byte[] digestBytes = digest.digest();
-		StringBuilder digestString = new StringBuilder(digestBytes.length * 2);
-		for (byte b : digestBytes)
-		{
-			digestString.append(String.format("%02x", b));
-		}
-		return digestString.toString();
-	}
-	
-	protected File createXmlOutputFile() throws IOException
-	{
-		String outputDirPath = System.getProperty("xmlOutputDir");
-		File outputFile;
-		if (outputDirPath == null)
-		{
-			outputFile = File.createTempFile("jr_tests_", ".jrpxml");
-		}
-		else
-		{
-			File outputDir = new File(outputDirPath);
-			outputFile = File.createTempFile("jr_tests_", ".jrpxml", outputDir);
-		}
-		
-		return outputFile;
-	}
-
-	protected void xmlExport(JasperPrint print, OutputStream out) throws JRException, IOException
-=======
->>>>>>> 2d5695e7
 	{
 		testReports("net/sf/jasperreports/groups/keeptogether/repo", "KeepTogetherReport", 36);
 	}
